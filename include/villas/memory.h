/** Memory allocators.
 *
 * @file
 * @author Steffen Vogel <stvogel@eonerc.rwth-aachen.de>
 * @copyright 2017, Institute for Automation of Complex Power Systems, EONERC
 *********************************************************************************/

#include <stddef.h>
#include <stdint.h>

#pragma once

#define HUGEPAGESIZE	(1 << 21)

struct memtype;

typedef void *(*memzone_allocator_t)(struct memtype *mem, size_t len, size_t alignment);
typedef int (*memzone_deallocator_t)(struct memtype *mem, void *ptr, size_t len);

enum memtype_flags {
	MEMORY_MMAP	= (1 << 0),
	MEMORY_DMA	= (1 << 1),
	MEMORY_HUGEPAGE	= (1 << 2),
	MEMORY_HEAP	= (1 << 3)
};

struct memtype {
	const char *name;
	int flags;
	
	size_t alignment;
	
	memzone_allocator_t alloc;
	memzone_deallocator_t free;

	void *_vd; /**<Virtual data for possible state */
};

enum memblock_flags {
	MEMBLOCK_USED = 1,
};

/** Descriptor of a memory block. Associated block always starts at
 * &m + sizeof(struct memblock). */
struct memblock {
	struct memblock* prev;
	struct memblock* next;
	size_t len; /**<Length of the block; doesn't include the descriptor itself */
	int flags;
};

/** @todo Unused for now */
struct memzone {
	struct memtype * const type;
	
	void *addr;
	uintptr_t physaddr;
	size_t len; 
};

/** Initilialize memory subsystem */
int memory_init(int hugepages);

/** Allocate \p len bytes memory of type \p m.
 *
 * @retval NULL If allocation failed.
 * @retval <>0  If allocation was successful.
 */
void * memory_alloc(struct memtype *m, size_t len);

void * memory_alloc_aligned(struct memtype *m, size_t len, size_t alignment);

int memory_free(struct memtype *m, void *ptr, size_t len);

struct memtype * memtype_managed_init(void *ptr, size_t len);

<<<<<<< HEAD
extern const struct memtype memtype_heap;
extern const struct memtype memtype_hugepage;
=======
extern struct memtype memtype_heap;
extern struct memtype memtype_hugepage;

#endif /* _MEMORY_H_ */
>>>>>>> bb745ea0
<|MERGE_RESOLUTION|>--- conflicted
+++ resolved
@@ -74,12 +74,5 @@
 
 struct memtype * memtype_managed_init(void *ptr, size_t len);
 
-<<<<<<< HEAD
-extern const struct memtype memtype_heap;
-extern const struct memtype memtype_hugepage;
-=======
 extern struct memtype memtype_heap;
-extern struct memtype memtype_hugepage;
-
-#endif /* _MEMORY_H_ */
->>>>>>> bb745ea0
+extern struct memtype memtype_hugepage;
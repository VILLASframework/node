--- conflicted
+++ resolved
@@ -242,9 +242,6 @@
 
 int node_write(struct node *n, struct sample *smps[], unsigned cnt);
 
-<<<<<<< HEAD
-/** @} */
-=======
 /** Parse an array or single node and checks if they exist in the "nodes" section.
  *
  * Examples:
@@ -261,11 +258,9 @@
  *
  * @param cfg A libconfig object pointing to the node.
  * @param nodes Add new nodes to this linked list.
- * @param set The global configuration structure
  * @retval 0 Success. Everything went well.
  * @retval <0 Error. Something went wrong.
  */
-int node_parse(struct node *n, config_setting_t *cfg, struct settings *set);
-
-#endif /** _NODE_H_ @} */
->>>>>>> c84df390
+int node_parse(struct node *n, config_setting_t *cfg);
+
+/** @} */
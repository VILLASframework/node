--- conflicted
+++ resolved
@@ -48,14 +48,6 @@
 	int vectorize;		/**< Number of messages to send / recv at once (scatter / gather) */
 	int affinity;		/**< CPU Affinity of this node */
 
-<<<<<<< HEAD
-	qptr_t sent;		/**< Number of samples sent / written to this node. */
-	qptr_t received;	/**< Number of samples received / read from this node. */
-	
-	qptr_t seq_num;		/**< Manual sequence number in case a node doesn't support it. */
-
-=======
->>>>>>> 7e5f6565
 	enum node_state {
 		NODE_INVALID,	/**< This node object is not in a valid state. */
 		NODE_CREATED,	/**< This node has been parsed from the configuration. */

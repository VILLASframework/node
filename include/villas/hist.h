--- conflicted
+++ resolved
@@ -77,16 +77,10 @@
 char * hist_dump(struct hist *h);
 
 /** Prints Matlab struct containing all infos to file. */
-<<<<<<< HEAD
-void hist_matlab(struct hist *h, FILE *f);
-=======
 int hist_dump_matlab(struct hist *h, FILE *f);
 
 #ifdef WITH_JANSSON
 int hist_dump_json(struct hist *h, FILE *f);
 
 json_t * hist_json(struct hist *h);
-#endif
-
-#endif /* _HIST_H_ */
->>>>>>> c84df390
+#endif
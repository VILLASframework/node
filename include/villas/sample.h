--- conflicted
+++ resolved
@@ -42,12 +42,7 @@
 	
 	atomic_int refcnt;	/**< Reference counter. */
 	struct pool *pool;	/**< This sample is belong to this memory pool. */
-<<<<<<< HEAD
-	
-	int endian;			/**< Endianess of data in the sample. */
-=======
 	struct node *source;	/**< The node from which this sample originates. */
->>>>>>> c84df390
 
 	/** All timestamps are seconds / nano seconds after 1.1.1970 UTC */
 	struct {

--- conflicted
+++ resolved
@@ -218,21 +218,11 @@
 
 /** Get log2 of long long integers */
 static inline int log2i(long long x) {
-<<<<<<< HEAD
-	assert(x > 0);
+	if (x == 0)
+		return 1;
 
 	return sizeof(x) * 8 - __builtin_clzll(x) - 1;
 }
-=======
-	if (x == 0)
-		return 1;
-
-	return sizeof(x) * 8 - __builtin_clzll(x) - 1;
-}
-
-/** Sleep with rdtsc */
-void rdtsc_sleep(uint64_t nanosecs, uint64_t start);
->>>>>>> c84df390
 
 /** Sleep with rdtsc */
 void rdtsc_sleep(uint64_t nanosecs, uint64_t start);
--- conflicted
+++ resolved
@@ -251,13 +251,10 @@
 
 	json_t *cfg_cli = json_object();
 
-<<<<<<< HEAD
 	bool enable_send = true, enable_recv = true;
 	int limit_send = -1, limit_recv = -1;
 
-=======
 	/* Parse optional command line arguments */
->>>>>>> 791b3141
 	int c;
 	char *endptr;
 	while ((c = getopt(argc, argv, "Vhxrsd:l:L:t:f:o:")) != -1) {

/** VILLASfpga utility for tests and benchmarks
 *
 * @author Steffen Vogel <stvogel@eonerc.rwth-aachen.de>
 * @copyright 2017, Steffen Vogel
 **********************************************************************************/
 
#include <stdlib.h>
#include <stdio.h>
#include <string.h>
#include <getopt.h>

#include <villas/log.h>
#include <villas/cfg.h>
#include <villas/timing.h>
#include <villas/utils.h>
#include <villas/nodes/fpga.h>
#include <villas/kernel/rt.h>
#include <villas/kernel/pci.h>
#include <villas/kernel/kernel.h>

#include <villas/fpga/card.h>

#include "config.h"

/* Declarations */
<<<<<<< HEAD
int fpga_benchmarks(int argc, char *argv[], struct fpga_card *c);
int fpga_tests(int argc, char *argv[], struct fpga_card *c);
=======
int fpga_benchmarks(int argc, char *argv[], struct fpga *f);
>>>>>>> f2d50ad3

struct cfg cfg;

void usage(char *name)
{
	printf("Usage: %s CONFIGFILE CARD CMD [OPTIONS]\n", name);
	printf("   Commands:\n");
	printf("      benchmarks Do benchmarks\n\n");
	printf("   Options:\n");
	printf("      -d    Set log level\n\n");

	print_copyright();

	exit(EXIT_FAILURE);
}

int main(int argc, char *argv[])
{
	int ret;
	struct fpga_card *card;

	enum {
		FPGA_TESTS,
		FPGA_BENCH
	} subcommand;

	if (argc < 4)
		usage(argv[0]);
<<<<<<< HEAD
	if      (strcmp(argv[3], "tests") == 0)
		subcommand = FPGA_TESTS;
	else if (strcmp(argv[3], "benchmarks") == 0)
=======
	if (strcmp(argv[2], "benchmarks") == 0)
>>>>>>> f2d50ad3
		subcommand = FPGA_BENCH;
	else
		usage(argv[0]);

	/* Parse arguments */
	char c, *endptr;
	while ((c = getopt(argc-1, argv+1, "d:")) != -1) {
		switch (c) {
			case 'd':
				cfg.log.level = strtoul(optarg, &endptr, 10);
				break;	

			case '?':
			default:
				usage(argv[0]);
		}
	}

	info("Parsing configuration");
	cfg_parse(&cfg, argv[1]);
	
	info("Initialize real-time system");
	rt_init(&cfg);

	/* Initialize VILLASfpga card */
	ret = fpga_init(argc, argv, config_root_setting(cfg.cfg));
	if (ret)
		error("Failed to initialize FPGA card");
	
	card = fpga_lookup_card(argv[2]);
	if (!card)
		error("FPGA card '%s' does not exist", argv[2]);

	fpga_card_dump(card);

	/* Start subcommand */
	switch (subcommand) {
<<<<<<< HEAD
		case FPGA_TESTS: fpga_tests(argc-optind-1, argv+optind+1, card);      break;
		case FPGA_BENCH: fpga_benchmarks(argc-optind-1, argv+optind+1, card); break;
=======
		case FPGA_BENCH: fpga_benchmarks(argc-optind-1, argv+optind+1, fpga); break;
>>>>>>> f2d50ad3
	}

	/* Shutdown */
	ret = fpga_deinit();
	if (ret)
		error("Failed to de-initialize FPGA card");
	
	cfg_destroy(&cfg);

	return 0;
}<|MERGE_RESOLUTION|>--- conflicted
+++ resolved
@@ -23,12 +23,7 @@
 #include "config.h"
 
 /* Declarations */
-<<<<<<< HEAD
 int fpga_benchmarks(int argc, char *argv[], struct fpga_card *c);
-int fpga_tests(int argc, char *argv[], struct fpga_card *c);
-=======
-int fpga_benchmarks(int argc, char *argv[], struct fpga *f);
->>>>>>> f2d50ad3
 
 struct cfg cfg;
 
@@ -51,19 +46,12 @@
 	struct fpga_card *card;
 
 	enum {
-		FPGA_TESTS,
 		FPGA_BENCH
 	} subcommand;
 
 	if (argc < 4)
 		usage(argv[0]);
-<<<<<<< HEAD
-	if      (strcmp(argv[3], "tests") == 0)
-		subcommand = FPGA_TESTS;
-	else if (strcmp(argv[3], "benchmarks") == 0)
-=======
 	if (strcmp(argv[2], "benchmarks") == 0)
->>>>>>> f2d50ad3
 		subcommand = FPGA_BENCH;
 	else
 		usage(argv[0]);
@@ -101,12 +89,7 @@
 
 	/* Start subcommand */
 	switch (subcommand) {
-<<<<<<< HEAD
-		case FPGA_TESTS: fpga_tests(argc-optind-1, argv+optind+1, card);      break;
 		case FPGA_BENCH: fpga_benchmarks(argc-optind-1, argv+optind+1, card); break;
-=======
-		case FPGA_BENCH: fpga_benchmarks(argc-optind-1, argv+optind+1, fpga); break;
->>>>>>> f2d50ad3
 	}
 
 	/* Shutdown */

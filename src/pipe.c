/** Receive messages from server snd print them on stdout.
 *
 * @file
 * @author Steffen Vogel <stvogel@eonerc.rwth-aachen.de>
 * @copyright 2017, Institute for Automation of Complex Power Systems, EONERC
 *
 * @addtogroup tools Test and debug tools
 * @{
 *********************************************************************************/

#include <stdlib.h>
#include <stdbool.h>
#include <unistd.h>
#include <signal.h>
#include <pthread.h>

#include <villas/cfg.h>
#include <villas/utils.h>
#include <villas/node.h>
#include <villas/msg.h>
#include <villas/timing.h>
#include <villas/pool.h>
#include <villas/kernel/rt.h>

#include "config.h"

static struct list nodes;	/**< List of all nodes */
static struct cfg cfg;		/**< The global configuration */

struct dir {
	struct pool pool;
	pthread_t thread;
	bool enabled;
	bool started;
} sendd, recvv;

bool reverse = false;

struct node *node;

pthread_t ptid; /**< Parent thread id */

static void quit(int signal, siginfo_t *sinfo, void *ctx)
{
	if (recvv.started) {
		pthread_cancel(recvv.thread);
		pthread_join(recvv.thread, NULL);
		pool_destroy(&recvv.pool);
	}
	
	if (sendd.started) {
		pthread_cancel(sendd.thread);
		pthread_join(sendd.thread, NULL);
		pool_destroy(&sendd.pool);
	}

	node_stop(node);
	node_deinit(node->_vt);

	cfg_destroy(&cfg);

	info(GRN("Goodbye!"));
	exit(EXIT_SUCCESS);
}

static void usage()
{
	printf("Usage: villas-pipe CONFIG NODE [OPTIONS]\n");
	printf("  CONFIG  path to a configuration file\n");
	printf("  NODE    the name of the node to which samples are sent and received from\n");
	printf("  OPTIONS are:\n");
	printf("    -d LVL  set debug log level to LVL\n");
	printf("    -x      swap read / write endpoints\n");
	printf("    -s      only read data from stdin and send it to node\n");
	printf("    -r      only read data from node and write it to stdout\n\n");

	print_copyright();

	exit(EXIT_FAILURE);
}

static void * send_loop(void *ctx)
{
	int ret;
	struct sample *smps[node->vectorize];

	if (!sendd.enabled)
		return NULL;
	
	sendd.started = true;
	
	/* Initialize memory */
<<<<<<< HEAD
	ret = pool_init(&sendd.pool, node->vectorize, SAMPLE_LEN(DEFAULT_VALUES), &memtype_hugepage);
=======
	ret = pool_init(&sendd.pool, LOG2_CEIL(node->vectorize), SAMPLE_LEN(DEFAULT_VALUES), &memtype_hugepage);
>>>>>>> c84df390
	if (ret < 0)
		error("Failed to allocate memory for receive pool.");
	
	ret = sample_alloc(&sendd.pool, smps, node->vectorize);
	if (ret < 0)
		error("Failed to get %u samples out of send pool (%d).", node->vectorize, ret);

	for (;;) {
		for (int i = 0; i < node->vectorize; i++) {
			struct sample *s = smps[i];
			int reason;

retry:			reason = sample_fscan(stdin, s, NULL);
			if (reason < 0) {
				if (feof(stdin))
					goto killme;
				else {
					warn("Skipped invalid message message: reason=%d", reason);
					goto retry;
				}
			}
		}

		node_write(node, smps, node->vectorize);
		pthread_testcancel();
	}

killme: pthread_kill(ptid, SIGINT);

	return NULL;
}

static void * recv_loop(void *ctx)
{
	int ret;
	struct sample *smps[node->vectorize];
	
	if (!recvv.enabled)
		return NULL;

	recvv.started = true;
	
	/* Initialize memory */
<<<<<<< HEAD
	ret = pool_init(&recvv.pool, node->vectorize, SAMPLE_LEN(DEFAULT_VALUES), &memtype_hugepage);
=======
	ret = pool_init(&recvv.pool, LOG2_CEIL(node->vectorize), SAMPLE_LEN(DEFAULT_VALUES), &memtype_hugepage);
>>>>>>> c84df390
	if (ret < 0)
		error("Failed to allocate memory for receive pool.");
	
	ret = sample_alloc(&recvv.pool, smps, node->vectorize);
	if (ret  < 0)
		error("Failed to get %u samples out of receive pool (%d).", node->vectorize, ret);

	/* Print header */
	fprintf(stdout, "# %-20s\t\t%s\n", "sec.nsec+offset", "data[]");
	fflush(stdout);

	for (;;) {
		int recv = node_read(node, smps, node->vectorize);
		struct timespec now = time_now();
		for (int i = 0; i < recv; i++) {
			struct sample *s = smps[i];

			if (s->ts.received.tv_sec == -1 || s->ts.received.tv_sec == 0)
				s->ts.received = now;

			sample_fprint(stdout, s, SAMPLE_ALL);
			fflush(stdout);
		}
		pthread_testcancel();
	}

	return NULL;
}

int main(int argc, char *argv[])
{
	int ret, level = -1;
	char c;

	ptid = pthread_self();
<<<<<<< HEAD
	log_init(&cfg.log);
=======
>>>>>>> c84df390

	/* Parse command line arguments */
	if (argc < 3)
		usage();

	/* Default values */
	sendd.enabled = true;
	recvv.enabled = true;

	while ((c = getopt(argc-2, argv+2, "hxrsd:")) != -1) {
		switch (c) {
			case 'x':
				reverse = true;
				break;
			case 's':
				recvv.enabled = false; // send only
				break;
			case 'r':
				sendd.enabled = false; // receive only
				break;
			case 'd':
<<<<<<< HEAD
				cfg.log.level = atoi(optarg);
=======
				level = atoi(optarg);
>>>>>>> c84df390
				break;
			case 'h':
			case '?':
				usage();
				exit(c == '?' ? EXIT_FAILURE : EXIT_SUCCESS);
		}
	}

	/* Setup signals */
	struct sigaction sa_quit = {
		.sa_flags = SA_SIGINFO,
		.sa_sigaction = quit
	};

	sigemptyset(&sa_quit.sa_mask);
	sigaction(SIGTERM, &sa_quit, NULL);
	sigaction(SIGINT,  &sa_quit, NULL);

	/* Initialize log, configuration.. */
	info("Parsing configuration");
<<<<<<< HEAD
	cfg_parse(&cfg, argv[1]);
=======
	cfg_parse(argv[1], &config, &settings, &nodes, NULL);
	
	info("Initialize logging system");
	log_init(level > 0 ? level : settings.log.level, settings.log.facilities, settings.log.file);
>>>>>>> c84df390

	info("Initialize real-time system");
	rt_init(&cfg);
	
	info("Initialize memory system");
	memory_init();
	
	/* Initialize node */
	node = list_lookup(&nodes, argv[2]);
	if (!node)
		error("Node '%s' does not exist!", argv[2]);

	if (reverse)
		node_reverse(node);

	ret = node_init(node->_vt, argc-optind, argv+optind, config_root_setting(cfg.cfg));
	if (ret)
		error("Failed to intialize node: %s", node_name(node));

	ret = node_start(node);
	if (ret)
		error("Failed to start node: %s", node_name(node));

	/* Start threads */
	pthread_create(&recvv.thread, NULL, recv_loop, NULL);
	pthread_create(&sendd.thread, NULL, send_loop, NULL);

	for (;;)
		pause();

	return 0;
}

/** @} */<|MERGE_RESOLUTION|>--- conflicted
+++ resolved
@@ -90,11 +90,7 @@
 	sendd.started = true;
 	
 	/* Initialize memory */
-<<<<<<< HEAD
-	ret = pool_init(&sendd.pool, node->vectorize, SAMPLE_LEN(DEFAULT_VALUES), &memtype_hugepage);
-=======
 	ret = pool_init(&sendd.pool, LOG2_CEIL(node->vectorize), SAMPLE_LEN(DEFAULT_VALUES), &memtype_hugepage);
->>>>>>> c84df390
 	if (ret < 0)
 		error("Failed to allocate memory for receive pool.");
 	
@@ -138,11 +134,7 @@
 	recvv.started = true;
 	
 	/* Initialize memory */
-<<<<<<< HEAD
-	ret = pool_init(&recvv.pool, node->vectorize, SAMPLE_LEN(DEFAULT_VALUES), &memtype_hugepage);
-=======
 	ret = pool_init(&recvv.pool, LOG2_CEIL(node->vectorize), SAMPLE_LEN(DEFAULT_VALUES), &memtype_hugepage);
->>>>>>> c84df390
 	if (ret < 0)
 		error("Failed to allocate memory for receive pool.");
 	
@@ -174,14 +166,10 @@
 
 int main(int argc, char *argv[])
 {
-	int ret, level = -1;
+	int ret;
 	char c;
 
 	ptid = pthread_self();
-<<<<<<< HEAD
-	log_init(&cfg.log);
-=======
->>>>>>> c84df390
 
 	/* Parse command line arguments */
 	if (argc < 3)
@@ -203,11 +191,7 @@
 				sendd.enabled = false; // receive only
 				break;
 			case 'd':
-<<<<<<< HEAD
 				cfg.log.level = atoi(optarg);
-=======
-				level = atoi(optarg);
->>>>>>> c84df390
 				break;
 			case 'h':
 			case '?':
@@ -215,6 +199,8 @@
 				exit(c == '?' ? EXIT_FAILURE : EXIT_SUCCESS);
 		}
 	}
+	
+	log_init(&cfg.log, cfg.log.level, LOG_ALL);
 
 	/* Setup signals */
 	struct sigaction sa_quit = {
@@ -228,17 +214,10 @@
 
 	/* Initialize log, configuration.. */
 	info("Parsing configuration");
-<<<<<<< HEAD
 	cfg_parse(&cfg, argv[1]);
-=======
-	cfg_parse(argv[1], &config, &settings, &nodes, NULL);
-	
-	info("Initialize logging system");
-	log_init(level > 0 ? level : settings.log.level, settings.log.facilities, settings.log.file);
->>>>>>> c84df390
 
 	info("Initialize real-time system");
-	rt_init(&cfg);
+	rt_init(cfg.priority, cfg.affinity);
 	
 	info("Initialize memory system");
 	memory_init();
@@ -251,7 +230,7 @@
 	if (reverse)
 		node_reverse(node);
 
-	ret = node_init(node->_vt, argc-optind, argv+optind, config_root_setting(cfg.cfg));
+	ret = node_init(node->_vt, argc-optind, argv+optind, config_root_setting(&cfg.cfg));
 	if (ret)
 		error("Failed to intialize node: %s", node_name(node));
 

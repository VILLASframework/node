# Ubuntu Dockerfile
#
# Author: Steffen Vogel <post@steffenvogel.de>
# SPDX-FileCopyrightText: 2014-2023 Institute for Automation of Complex Power Systems, RWTH Aachen University
# SPDX-License-Identifier: Apache-2.0

# You can choose between Debian and Ubuntu here
ARG DISTRO=ubuntu
ARG UBUNTU_VERSION=24.04
ARG DISTRO=${DISTRO}

FROM ${DISTRO}:${UBUNTU_VERSION} AS dev

ARG DISTRO

ENV DEBIAN_FRONTEND=noninteractive

# Toolchain
RUN apt-get update && \
	apt-get install -y \
	gcc g++ \
	pkg-config cmake make \
	autoconf automake autogen libtool \
	texinfo git git-svn curl tar wget diffutils \
	flex bison \
	protobuf-compiler protobuf-c-compiler \
	clang-format clangd \
	python3-venv \
	ninja-build mercurial \
	xmlto udev

# Dependencies
RUN apt-get update && \
	apt-get install -y \
	libcomedi-dev \
	libconfig-dev \
	libcriterion-dev \
	libcurl4-openssl-dev \
	libfmt-dev \
	libglib2.0-dev \
	libgraphviz-dev \
	libhiredis-dev \
	libibverbs-dev \
	libjansson-dev \
	liblua5.3-dev \
	libmodbus-dev \
	libmosquitto-dev \
	libnanomsg-dev \
	libnice-dev \
	libnl-3-dev libnl-route-3-dev \
	libprotobuf-c-dev \
	libprotobuf-dev \
	librabbitmq-dev \
	librdkafka-dev \
	librdmacm-dev \
	libre2-dev \
	libspdlog-dev \
	libssl-dev \
	libusb-1.0-0-dev \
	libwebsockets-dev \
<<<<<<< HEAD
	libfmt-dev \
	libspdlog-dev \
	liblua5.3-dev \
	libhiredis-dev \
	libnice-dev \
	libmodbus-dev \
	libre2-dev \
	libglib2.0-dev \
	libcriterion-dev \
	python3-dev \
	python3-pybind11
=======
	libzmq3-dev \
	uuid-dev
>>>>>>> 836c7ead

# Install unpackaged dependencies from source
ADD packaging/patches /deps/patches
ADD packaging/deps.sh /deps
RUN bash /deps/deps.sh
RUN echo "/usr/local/openDSSC/bin/" > /etc/ld.so.conf.d/opendssc.conf && \
	ldconfig

# Expose ports for HTTP and WebSocket frontend
EXPOSE 80
EXPOSE 443

WORKDIR /villas

ENV LC_ALL=C.UTF-8
ENV LANG=C.UTF-8

FROM dev AS app

ARG CMAKE_OPTS

COPY . /villas/

RUN rm -rf /villas/build && mkdir /villas/build
WORKDIR /villas/build
RUN cmake ${CMAKE_OPTS} .. && \
	make -j$(nproc) install && \
	ldconfig

ENTRYPOINT ["villas"]

LABEL \
	org.label-schema.schema-version="1.0" \
	org.label-schema.name="VILLASnode" \
	org.label-schema.license="Apache-2.0" \
	org.label-schema.vendor="Institute for Automation of Complex Power Systems, RWTH Aachen University" \
	org.label-schema.author.name="Steffen Vogel" \
	org.label-schema.author.email="post@steffenvogel.de" \
	org.label-schema.description="An image containing all build-time dependencies for VILLASnode based on Ubuntu" \
	org.label-schema.url="http://fein-aachen.org/projects/villas-framework/" \
	org.label-schema.vcs-url="https://git.rwth-aachen.de/acs/public/villas/node" \
	org.label-schema.usage="https://villas.fein-aachen.org/doc/node-installation.html#node-installation-docker"<|MERGE_RESOLUTION|>--- conflicted
+++ resolved
@@ -58,22 +58,10 @@
 	libssl-dev \
 	libusb-1.0-0-dev \
 	libwebsockets-dev \
-<<<<<<< HEAD
-	libfmt-dev \
-	libspdlog-dev \
-	liblua5.3-dev \
-	libhiredis-dev \
-	libnice-dev \
-	libmodbus-dev \
-	libre2-dev \
-	libglib2.0-dev \
-	libcriterion-dev \
+	libzmq3-dev \
 	python3-dev \
-	python3-pybind11
-=======
-	libzmq3-dev \
+	python3-pybind11 \
 	uuid-dev
->>>>>>> 836c7ead
 
 # Install unpackaged dependencies from source
 ADD packaging/patches /deps/patches

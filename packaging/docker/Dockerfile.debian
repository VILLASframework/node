--- conflicted
+++ resolved
@@ -48,19 +48,12 @@
 	librdkafka-dev \
 	librdmacm-dev \
 	libspdlog-dev \
-<<<<<<< HEAD
-	liblua5.3-dev \
-	libhiredis-dev \
-	libnice-dev \
-	libmodbus-dev\
-	python3-dev \
-	python3-pybind11
-=======
 	libssl-dev \
 	libusb-1.0-0-dev \
 	libzmq3-dev \
+	python3-dev \
+	python3-pybind11 \
 	uuid-dev
->>>>>>> 836c7ead
 
 # Install unpackaged dependencies from source
 ADD packaging/patches /deps/patches

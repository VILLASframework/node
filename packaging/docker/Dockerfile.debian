# Debian Dockerfile
#
# Author: Steffen Vogel <post@steffenvogel.de>
# SPDX-FileCopyrightText: 2014-2023 Institute for Automation of Complex Power Systems, RWTH Aachen University
# SPDX-License-Identifier: Apache-2.0

# You can choose between Debian and Ubuntu here
ARG DISTRO=debian
ARG DEBIAN_VERSION=bookworm

FROM ${DISTRO}:${DEBIAN_VERSION} AS dev

ARG DISTRO

ENV DEBIAN_FRONTEND=noninteractive

# Toolchain
RUN apt-get update && \
	apt-get install -y \
		gcc g++ \
		pkg-config cmake make \
		autoconf automake autogen libtool \
		texinfo git curl tar wget diffutils \
		flex bison \
		protobuf-compiler protobuf-c-compiler \
		clang-format clangd

# Dependencies
RUN apt-get update && \
	apt-get install -y \
		libssl-dev \
		libgraphviz-dev \
		libprotobuf-dev \
		libprotobuf-c-dev \
		uuid-dev \
		libconfig-dev \
		libnl-3-dev libnl-route-3-dev \
		libcurl4-openssl-dev \
		libjansson-dev \
		libzmq3-dev \
		libnanomsg-dev \
		librabbitmq-dev \
		libmosquitto-dev \
		librdkafka-dev \
		libcomedi-dev \
		libibverbs-dev \
		librdmacm-dev \
		libusb-1.0-0-dev \
		libfmt-dev \
		libspdlog-dev \
		liblua5.3-dev \
		libhiredis-dev \
		libnice-dev \
		libmodbus-dev \
<<<<<<< HEAD
		python3 \
		python3-dev \
		python3-pybind11
=======
    python3 \
    python3-dev \
    python3-pybind11
>>>>>>> 207215b2

# Add local and 64-bit locations to linker paths
ENV echo /usr/local/lib >> /etc/ld.so.conf && \
	echo /usr/local/lib64 >> /etc/ld.so.conf

# or install unpackaged dependencies from source
ADD packaging/deps.sh /
RUN bash deps.sh

# Expose ports for HTTP and WebSocket frontend
EXPOSE 80
EXPOSE 443

WORKDIR /villas

ENV LC_ALL C.UTF-8
ENV LANG C.UTF-8

FROM dev AS app

ARG CMAKE_OPTS

COPY . /villas/

RUN rm -rf /villas/build && mkdir /villas/build
WORKDIR /villas/build
RUN cmake ${CMAKE_OPTS} .. && \
	make -j$(nproc) install && \
	ldconfig

ENTRYPOINT ["villas"]

LABEL \
	org.label-schema.schema-version="1.0" \
	org.label-schema.name="VILLASnode" \
	org.label-schema.license="Apache-2.0" \
	org.label-schema.vendor="Institute for Automation of Complex Power Systems, RWTH Aachen University" \
	org.label-schema.author.name="Steffen Vogel" \
	org.label-schema.author.email="post@steffenvogel.de" \
	org.label-schema.description="A image containing all build-time dependencies for VILLASnode based on Fedora" \
	org.label-schema.url="http://fein-aachen.org/projects/villas-framework/" \
	org.label-schema.vcs-url="https://git.rwth-aachen.de/acs/public/villas/node" \
	org.label-schema.usage="https://villas.fein-aachen.org/doc/node-installation.html#node-installation-docker"<|MERGE_RESOLUTION|>--- conflicted
+++ resolved
@@ -52,15 +52,9 @@
 		libhiredis-dev \
 		libnice-dev \
 		libmodbus-dev \
-<<<<<<< HEAD
-		python3 \
-		python3-dev \
-		python3-pybind11
-=======
     python3 \
     python3-dev \
     python3-pybind11
->>>>>>> 207215b2
 
 # Add local and 64-bit locations to linker paths
 ENV echo /usr/local/lib >> /etc/ld.so.conf && \

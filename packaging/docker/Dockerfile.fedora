# Fedora Dockerfile
#
# Author: Steffen Vogel <post@steffenvogel.de>
# SPDX-FileCopyrightText: 2014-2023 Institute for Automation of Complex Power Systems, RWTH Aachen University
# SPDX-License-Identifier: Apache-2.0

ARG DISTRO=fedora
ARG FEDORA_VERSION=42
ARG REF=unknown

FROM ${DISTRO}:${FEDORA_VERSION} AS dev

ARG DISTRO

# Toolchain
RUN dnf -y install \
	gcc-14 g++-14 \
	pkgconfig cmake make \
	autoconf automake autogen libtool \
	texinfo git awk git-svn curl tar patchutils \
	flex bison \
	protobuf-compiler protobuf-c-compiler \
	clang-tools-extra

# Several tools only needed for developement and testing
RUN dnf -y install \
	openssh-clients \
	jq nmap-ncat \
	iproute iproute-tc \
	python-devel python-pip \
	gdb gdb-gdbserver \
	cppcheck \
	xmlto dblatex rubygem-asciidoctor \
	psmisc procps-ng \
	rabbitmq-server mosquitto

# Tools for debugging, coverage, profiling
RUN pip install \
	gcovr \
	protobuf

# Dependencies
RUN dnf -y install \
	fmt-devel \
	graphviz-devel \
	hiredis-devel \
	jansson-devel \
	libconfig-devel \
	libcurl-devel \
	libibverbs-devel \
	libmodbus-devel \
	# nanomsg-devel \ # TODO: v1.2.1 seems broken. Re-enable once new version is available
	libnice-devel \
	libnl3-devel \
	librabbitmq-devel \
	librdkafka-devel \
	librdmacm-devel \
	libusb1-devel \
	libuuid-devel \
	libwebsockets-devel \
	lua-devel \
<<<<<<< HEAD
	hiredis-devel \
	libnice-devel \
	libmodbus-devel \
	pybind11-devel
# TODO: v1.2.1 seems broken. Re-enable once new version is available
# nanomsg-devel
=======
	mosquitto-devel \
	openssl-devel \
	protobuf-c-devel \
	protobuf-devel \
	spdlog-devel \
	zeromq-devel
>>>>>>> 836c7ead

# Install unpackaged dependencies from source
# TODO: We currently need to build with GCC 14 to get OpenDSSC working
ENV CC=gcc-14
ENV CXX=g++-14

# Add local library directory to linker paths
RUN echo /usr/local/lib   >> /etc/ld.so.conf

# Install unpackaged dependencies from source
ADD packaging/patches /deps/patches
ADD packaging/deps.sh /deps
RUN bash /deps/deps.sh
RUN echo "/usr/local/openDSSC/bin/" > /etc/ld.so.conf.d/opendssc.conf && \
	ldconfig

# Workaround for libnl3's search path for netem distributions
RUN ln -s /usr/lib64/tc /usr/lib/tc

COPY ./python /python
RUN python -m venv /venv && \
	source /venv/bin/activate && \
	pip install /python[dev] && \
	rm -r /python

# Expose ports for HTTP and WebSocket frontend
EXPOSE 80
EXPOSE 443

ENV LC_ALL=C.UTF-8
ENV LANG=C.UTF-8

WORKDIR /villas

FROM dev AS dev-vscode

# create a non-root user for vscode to use
ARG USERNAME=villas
ARG USER_UID=1000
ARG USER_GID=$USER_UID

RUN groupadd --gid $USER_GID $USERNAME \
	&& useradd --uid $USER_UID --gid $USER_GID -m $USERNAME \
	&& echo $USERNAME ALL=\(root\) NOPASSWD:ALL > /etc/sudoers.d/$USERNAME \
	&& chmod 0440 /etc/sudoers.d/$USERNAME

FROM dev AS app

ARG CMAKE_OPTS

COPY . /villas/

WORKDIR /villas/build
RUN --mount=type=cache,id=${DISTRO}-${FEDORA_VERSION}-${ARCH}-${REF},target=/villas/build \
	cmake \
	-DCMAKE_CXX_COMPILER=g++-14 \
	-DCMAKE_C_COMPILER=gcc-14 \
	${CMAKE_OPTS} .. && \
	make -j$(nproc) install && \
	ldconfig

WORKDIR /villas

ENTRYPOINT ["villas"]

LABEL \
	org.label-schema.schema-version="1.0" \
	org.label-schema.name="VILLASnode" \
	org.label-schema.license="Apache-2.0" \
	org.label-schema.vendor="Institute for Automation of Complex Power Systems, RWTH Aachen University" \
	org.label-schema.author.name="Steffen Vogel" \
	org.label-schema.author.email="post@steffenvogel.de" \
	org.label-schema.description="A image containing all build-time dependencies for VILLASnode based on Fedora" \
	org.label-schema.url="http://fein-aachen.org/projects/villas-framework/" \
	org.label-schema.vcs-url="https://git.rwth-aachen.de/acs/public/villas/node" \
	org.label-schema.usage="https://villas.fein-aachen.org/doc/node-installation.html#node-installation-docker"<|MERGE_RESOLUTION|>--- conflicted
+++ resolved
@@ -59,21 +59,13 @@
 	libuuid-devel \
 	libwebsockets-devel \
 	lua-devel \
-<<<<<<< HEAD
-	hiredis-devel \
-	libnice-devel \
-	libmodbus-devel \
-	pybind11-devel
-# TODO: v1.2.1 seems broken. Re-enable once new version is available
-# nanomsg-devel
-=======
 	mosquitto-devel \
 	openssl-devel \
 	protobuf-c-devel \
 	protobuf-devel \
+	pybind11-devel \
 	spdlog-devel \
 	zeromq-devel
->>>>>>> 836c7ead
 
 # Install unpackaged dependencies from source
 # TODO: We currently need to build with GCC 14 to get OpenDSSC working

# Fedora Dockerfile
#
# Author: Steffen Vogel <post@steffenvogel.de>
# SPDX-FileCopyrightText: 2014-2023 Institute for Automation of Complex Power Systems, RWTH Aachen University
# SPDX-License-Identifier: Apache-2.0

ARG DISTRO=fedora
ARG FEDORA_VERSION=36
ARG REF=unknown

FROM ${DISTRO}:${FEDORA_VERSION} AS dev

ARG DISTRO

# Toolchain
RUN dnf -y install \
	gcc gcc-c++ \
	pkgconfig cmake make \
	autoconf automake autogen libtool \
	texinfo git curl tar \
	flex bison \
	protobuf-compiler protobuf-c-compiler \
	clang-tools-extra

# Several tools only needed for developement and testing
RUN dnf -y install \
	openssh-clients \
	jq nmap-ncat \
	iproute iproute-tc \
	python python-devel python-pip \
	gdb gdb-gdbserver \
	cppcheck \
	xmlto dblatex rubygem-asciidoctor \
	psmisc procps-ng \
	rabbitmq-server mosquitto

# Tools for debugging, coverage, profiling
RUN pip install \
	gcovr \
	protobuf

# Dependencies
RUN dnf -y install \
	openssl-devel \
	libuuid-devel \
	libconfig-devel \
	libwebsockets-devel \
	libcurl-devel \
	jansson-devel \
	spdlog-devel \
	fmt-devel \
	libnl3-devel \
	graphviz-devel \
	protobuf-devel \
	protobuf-c-devel \
	zeromq-devel \
	nanomsg-devel \
	librabbitmq-devel \
	mosquitto-devel \
	librdkafka-devel \
	libibverbs-devel \
	librdmacm-devel \
	libusb-devel \
	lua-devel \
	hiredis-devel \
	libnice-devel \
	libmodbus-devel \
<<<<<<< HEAD
	pybind11-devel
=======
  pybind11-devel
>>>>>>> 207215b2

# Add local and 64-bit locations to linker paths
RUN echo /usr/local/lib   >> /etc/ld.so.conf && \
	echo /usr/local/lib64 >> /etc/ld.so.conf

# Install unpackaged dependencies from source
ADD packaging/deps.sh /
RUN bash deps.sh
RUN ldconfig

# Workaround for libnl3's search path for netem distributions
RUN ln -s /usr/lib64/tc /usr/lib/tc

COPY ./python /python
RUN python -m venv /venv && \
	source /venv/bin/activate && \
	pip install /python[dev] && \
	rm -r /python

# Expose ports for HTTP and WebSocket frontend
EXPOSE 80
EXPOSE 443

ENV LC_ALL C.UTF-8
ENV LANG C.UTF-8

WORKDIR /villas

FROM dev AS dev-vscode

# create a non-root user for vscode to use
ARG USERNAME=villas
ARG USER_UID=1000
ARG USER_GID=$USER_UID

RUN groupadd --gid $USER_GID $USERNAME \
	&& useradd --uid $USER_UID --gid $USER_GID -m $USERNAME \
	&& echo $USERNAME ALL=\(root\) NOPASSWD:ALL > /etc/sudoers.d/$USERNAME \
	&& chmod 0440 /etc/sudoers.d/$USERNAME

FROM dev AS app

ARG CMAKE_OPTS

COPY . /villas/

WORKDIR /villas/build
RUN --mount=type=cache,id=${DISTRO}-${FEDORA_VERSION}-${ARCH}-${REF},target=/villas/build \
	cmake ${CMAKE_OPTS} .. && \
	make -j$(nproc) install && \
	ldconfig

WORKDIR /villas

ENTRYPOINT ["villas"]

LABEL \
	org.label-schema.schema-version="1.0" \
	org.label-schema.name="VILLASnode" \
	org.label-schema.license="Apache-2.0" \
	org.label-schema.vendor="Institute for Automation of Complex Power Systems, RWTH Aachen University" \
	org.label-schema.author.name="Steffen Vogel" \
	org.label-schema.author.email="post@steffenvogel.de" \
	org.label-schema.description="A image containing all build-time dependencies for VILLASnode based on Fedora" \
	org.label-schema.url="http://fein-aachen.org/projects/villas-framework/" \
	org.label-schema.vcs-url="https://git.rwth-aachen.de/acs/public/villas/node" \
	org.label-schema.usage="https://villas.fein-aachen.org/doc/node-installation.html#node-installation-docker"<|MERGE_RESOLUTION|>--- conflicted
+++ resolved
@@ -65,11 +65,7 @@
 	hiredis-devel \
 	libnice-devel \
 	libmodbus-devel \
-<<<<<<< HEAD
-	pybind11-devel
-=======
   pybind11-devel
->>>>>>> 207215b2
 
 # Add local and 64-bit locations to linker paths
 RUN echo /usr/local/lib   >> /etc/ld.so.conf && \

--- conflicted
+++ resolved
@@ -26,11 +26,7 @@
 	texinfo git curl tar \
 	protobuf-compiler protobuf-c-compiler \
 	clang-tools-extra \
-<<<<<<< HEAD
-	python python-devel
-=======
   python python-devel
->>>>>>> 207215b2
 
 # Dependencies
 RUN dnf -y install \
@@ -54,11 +50,7 @@
 	hiredis-devel \
 	libnice-devel \
 	libmodbus-devel \
-<<<<<<< HEAD
-	pybind11-devel
-=======
   pybind11-devel
->>>>>>> 207215b2
 
 # Add local and 64-bit locations to linker paths
 ENV echo /usr/local/lib >> /etc/ld.so.conf && \

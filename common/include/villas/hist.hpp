--- conflicted
+++ resolved
@@ -62,14 +62,9 @@
   // Write the histogram in JSON format to file \p f.
   int dumpJson(FILE *f) const;
 
-<<<<<<< HEAD
-  std::string promFormat(std::string metric_name, std::string node_name) const;
-  
-=======
   std::string toPrometheusText(std::string metric_name,
                                std::string node_name) const;
 
->>>>>>> 6b11f130
   // Build a libjansson / JSON object of the histogram.
   json_t *toJson() const;
 

--- conflicted
+++ resolved
@@ -4,18 +4,10 @@
 # Object files for libvillas
 LIB_SRCS = $(addprefix lib/nodes/, file.c cbuilder.c) 		\
            $(addprefix lib/kernel/, kernel.c rt.c)		\
-<<<<<<< HEAD
-           $(addprefix lib/, sample.c path.c node.c hooks.c	\
+           $(addprefix lib/, sample.c path.c node.c hook.c	\
               log.c utils.c cfg.c hist.c timing.c pool.c list.c \
-              queue.c memory.c advio.c web.c api.c plugin.c	\
+              queue.c memory.c advio.c web.c api.c plugin.c stats.c \
            )
-=======
-	   $(addprefix lib/, sample.c path.c node.c hook.c	\
-              log.c utils.c cfg.c hist.c timing.c pool.c list.c \
-              queue.c memory.c stats.c				\
-           )							\
-           $(wildcard  lib/hooks/*.c)				\
->>>>>>> c84df390
 
 LIB_CFLAGS  = $(CFLAGS) -fPIC
 LIB_LDFLAGS = -shared

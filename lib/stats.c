/** Statistic collection.
 *
 * @author Steffen Vogel <stvogel@eonerc.rwth-aachen.de>
 * @copyright 2014-2019, Institute for Automation of Complex Power Systems, EONERC
 * @license GNU General Public License (version 3)
 *
 * VILLASnode
 *
 * This program is free software: you can redistribute it and/or modify
 * it under the terms of the GNU General Public License as published by
 * the Free Software Foundation, either version 3 of the License, or
 * any later version.
 *
 * This program is distributed in the hope that it will be useful,
 * but WITHOUT ANY WARRANTY; without even the implied warranty of
 * MERCHANTABILITY or FITNESS FOR A PARTICULAR PURPOSE.  See the
 * GNU General Public License for more details.
 *
 * You should have received a copy of the GNU General Public License
 * along with this program.  If not, see <http://www.gnu.org/licenses/>.
 *********************************************************************************/

#include <string.h>

#include <villas/stats.h>
#include <villas/hist.h>
#include <villas/timing.h>
#include <villas/node.h>
#include <villas/utils.h>
#include <villas/log.h>
#include <villas/node.h>
#include <villas/table.h>

struct stats_metric_description stats_metrics[] = {
	{ "skipped",		STATS_METRIC_SMPS_SKIPPED,	"samples",	"Skipped samples and the distance between them" 		},
	{ "reordered",		STATS_METRIC_SMPS_REORDERED, 	"samples",	"Reordered samples and the distance between them" 		},
	{ "gap_sent",		STATS_METRIC_GAP_SAMPLE,	"seconds",	"Inter-message timestamps (as sent by remote)" 			},
	{ "gap_received",	STATS_METRIC_GAP_RECEIVED,	"seconds",	"Inter-message arrival time (as received by this instance)" 	},
	{ "owd",		STATS_METRIC_OWD,		"seconds",	"One-way-delay (OWD) of received messages" 			},
	{ "age",		STATS_METRIC_AGE,		"seconds",	"Processing time of packets within the from receive to sent" 			},
	{ "rtp.loss_fraction",	STATS_METRIC_RTP_LOSS_FRACTION,	"percent",	"Fraction lost since last RTP SR/RR."				},
	{ "rtp.pkts_lost",	STATS_METRIC_RTP_PKTS_LOST,	"packets",	"Cumulative number of packtes lost" 				},
	{ "rtp.jitter",		STATS_METRIC_RTP_JITTER,	"seconds",	"Interarrival jitter" 						},
};

struct stats_type_description stats_types[] = {
	{ "last",		STATS_TYPE_LAST,	SIGNAL_TYPE_FLOAT },
	{ "highest",		STATS_TYPE_HIGHEST,	SIGNAL_TYPE_FLOAT },
	{ "lowest",		STATS_TYPE_LOWEST,	SIGNAL_TYPE_FLOAT },
	{ "mean",		STATS_TYPE_MEAN,	SIGNAL_TYPE_FLOAT },
	{ "var",		STATS_TYPE_VAR,		SIGNAL_TYPE_FLOAT },
	{ "stddev",		STATS_TYPE_STDDEV,	SIGNAL_TYPE_FLOAT },
	{ "total",		STATS_TYPE_TOTAL,	SIGNAL_TYPE_INTEGER }
};

int stats_lookup_format(const char *str)
{
	if      (!strcmp(str, "human"))
		return STATS_FORMAT_HUMAN;
	else if (!strcmp(str, "json"))
		return STATS_FORMAT_JSON;
	else if (!strcmp(str, "matlab"))
	 	return STATS_FORMAT_MATLAB;
	else
		return -1;
}

enum stats_metric stats_lookup_metric(const char *str)
{
	for (int i = 0; i < STATS_METRIC_COUNT; i++) {
		struct stats_metric_description *d = &stats_metrics[i];

		if (!strcmp(str, d->name))
			return d->metric;
	}

	return STATS_METRIC_INVALID;
}

enum stats_type stats_lookup_type(const char *str)
{
	for (int i = 0; i < STATS_TYPE_COUNT; i++) {
		struct stats_type_description *d = &stats_types[i];

		if (!strcmp(str, d->name))
			return d->type;
	}

	return STATS_TYPE_INVALID;
}

int stats_init(struct stats *s, int buckets, int warmup)
{
	assert(s->state == STATE_DESTROYED);

	for (int i = 0; i < STATS_METRIC_COUNT; i++)
		hist_init(&s->histograms[i], buckets, warmup);

	s->state = STATE_INITIALIZED;

	return 0;
}

int stats_destroy(struct stats *s)
{
	assert(s->state != STATE_DESTROYED);

	for (int i = 0; i < STATS_METRIC_COUNT; i++)
		hist_destroy(&s->histograms[i]);

	s->state = STATE_DESTROYED;

	return 0;
}

void stats_update(struct stats *s, enum stats_metric id, double val)
{
	assert(s->state == STATE_INITIALIZED);

	hist_put(&s->histograms[id], val);
}

json_t * stats_json(struct stats *s)
{
	assert(s->state == STATE_INITIALIZED);

	json_t *obj = json_object();

	for (int i = 0; i < STATS_METRIC_COUNT; i++) {
		struct stats_metric_description *d = &stats_metrics[i];
		struct hist *h = &s->histograms[i];

		json_object_set_new(obj, d->name, hist_json(h));
	}

	return obj;
}

json_t * stats_json_periodic(struct stats *s, struct node *n)
{
	assert(s->state == STATE_INITIALIZED);

	return json_pack("{ s: s, s: i, s: i, s: i, s: i, s: f, s: f, s: f, s: f, s: f, s: f }",
		"node", node_name(n),
		"recv", hist_total(&s->histograms[STATS_METRIC_OWD]),
		"sent", hist_total(&s->histograms[STATS_METRIC_AGE]),
		"dropped", hist_total(&s->histograms[STATS_METRIC_SMPS_REORDERED]),
		"skipped", hist_total(&s->histograms[STATS_METRIC_SMPS_SKIPPED]),
		"owd_last", 1.0 / hist_last(&s->histograms[STATS_METRIC_OWD]),
		"owd_mean", 1.0 / hist_mean(&s->histograms[STATS_METRIC_OWD]),
		"rate_last", 1.0 / hist_last(&s->histograms[STATS_METRIC_GAP_SAMPLE]),
		"rate_mean", 1.0 / hist_mean(&s->histograms[STATS_METRIC_GAP_SAMPLE]),
		"age_mean", hist_mean(&s->histograms[STATS_METRIC_AGE]),
		"age_max", hist_highest(&s->histograms[STATS_METRIC_AGE])
	);
}

void stats_reset(struct stats *s)
{
	assert(s->state == STATE_INITIALIZED);

	for (int i = 0; i < STATS_METRIC_COUNT; i++)
		hist_reset(&s->histograms[i]);
}

static struct table_column stats_cols[] = {
	{ 10, "Node",		"%s",	NULL,		TABLE_ALIGN_LEFT },
	{ 10, "Recv",		"%ju",	"pkts",		TABLE_ALIGN_RIGHT },
<<<<<<< HEAD
//	{ 10, "Sent",		"%ju",	"pkts",		TABLE_ALIGN_RIGHT },
=======
	{ 10, "Sent",		"%ju",	"pkts",		TABLE_ALIGN_RIGHT },
	{ 10, "Drop",		"%ju",	"pkts",		TABLE_ALIGN_RIGHT },
	{ 10, "Skip",		"%ju",	"pkts",		TABLE_ALIGN_RIGHT },
>>>>>>> f4d36c45
	{ 10, "OWD last",	"%f",	"secs",		TABLE_ALIGN_RIGHT },
	{ 10, "OWD mean",	"%f",	"secs",		TABLE_ALIGN_RIGHT },
	{ 10, "Rate last",	"%f",	"pkt/sec",	TABLE_ALIGN_RIGHT },
	{ 10, "Rate mean",	"%f",	"pkt/sec",	TABLE_ALIGN_RIGHT },
	{ 10, "Age mean",	"%f",	"secs",		TABLE_ALIGN_RIGHT },
	{ 10, "Age Max",	"%f",	"sec",		TABLE_ALIGN_RIGHT },
};

static struct table stats_table = {
	.ncols = ARRAY_LEN(stats_cols),
	.cols = stats_cols
};

void stats_print_header(enum stats_format fmt)
{
	switch (fmt) {
		case STATS_FORMAT_HUMAN:
			table_header(&stats_table);
			break;

		default: { }
	}
}

void stats_print_periodic(struct stats *s, FILE *f, enum stats_format fmt, int verbose, struct node *n)
{
	assert(s->state == STATE_INITIALIZED);

	switch (fmt) {
		case STATS_FORMAT_HUMAN:
			table_row(&stats_table,
				node_name_short(n),
				hist_total(&s->histograms[STATS_METRIC_OWD]),
				hist_total(&s->histograms[STATS_METRIC_AGE]),
				hist_total(&s->histograms[STATS_METRIC_SMPS_REORDERED]),
				hist_total(&s->histograms[STATS_METRIC_SMPS_SKIPPED]),
				hist_last(&s->histograms[STATS_METRIC_OWD]),
				hist_mean(&s->histograms[STATS_METRIC_OWD]),
				1.0 / hist_last(&s->histograms[STATS_METRIC_GAP_RECEIVED]),
				1.0 / hist_mean(&s->histograms[STATS_METRIC_GAP_RECEIVED]),
				hist_mean(&s->histograms[STATS_METRIC_AGE]),
				hist_highest(&s->histograms[STATS_METRIC_AGE])
			);
			break;

		case STATS_FORMAT_JSON: {
			json_t *json_stats = stats_json_periodic(s, n);
			json_dumpf(json_stats, f, 0);
			break;
		}

		default: { }
	}
}

void stats_print(struct stats *s, FILE *f, enum stats_format fmt, int verbose)
{
	assert(s->state == STATE_INITIALIZED);

	switch (fmt) {
		case STATS_FORMAT_HUMAN:
			for (int i = 0; i < STATS_METRIC_COUNT; i++) {
				struct stats_metric_description *d = &stats_metrics[i];

				info("%s: %s", d->name, d->desc);
				hist_print(&s->histograms[i], verbose);
			}
			break;

		case STATS_FORMAT_JSON: {
			json_t *json_stats = stats_json(s);
			json_dumpf(json_stats, f, 0);
			fflush(f);
			break;
		}

		default: { }
	}
}

union signal_data stats_get_value(const struct stats *s, enum stats_metric sm, enum stats_type st)
{
	assert(s->state == STATE_INITIALIZED);

	const struct hist *h = &s->histograms[sm];
	union signal_data d;

	switch (st) {
		case STATS_TYPE_TOTAL:
			d.i = h->total;
			break;

		case STATS_TYPE_LAST:
			d.f = h->last;
			break;

		case STATS_TYPE_HIGHEST:
			d.f = h->highest;
			break;

		case STATS_TYPE_LOWEST:
			d.f = h->lowest;
			break;

		case STATS_TYPE_MEAN:
			d.f = hist_mean(h);
			break;

		case STATS_TYPE_STDDEV:
			d.f = hist_stddev(h);
			break;

		case STATS_TYPE_VAR:
			d.f = hist_var(h);
			break;

		default:
			d.f = -1;
	}

	return d;
}<|MERGE_RESOLUTION|>--- conflicted
+++ resolved
@@ -166,13 +166,9 @@
 static struct table_column stats_cols[] = {
 	{ 10, "Node",		"%s",	NULL,		TABLE_ALIGN_LEFT },
 	{ 10, "Recv",		"%ju",	"pkts",		TABLE_ALIGN_RIGHT },
-<<<<<<< HEAD
-//	{ 10, "Sent",		"%ju",	"pkts",		TABLE_ALIGN_RIGHT },
-=======
 	{ 10, "Sent",		"%ju",	"pkts",		TABLE_ALIGN_RIGHT },
 	{ 10, "Drop",		"%ju",	"pkts",		TABLE_ALIGN_RIGHT },
 	{ 10, "Skip",		"%ju",	"pkts",		TABLE_ALIGN_RIGHT },
->>>>>>> f4d36c45
 	{ 10, "OWD last",	"%f",	"secs",		TABLE_ALIGN_RIGHT },
 	{ 10, "OWD mean",	"%f",	"secs",		TABLE_ALIGN_RIGHT },
 	{ 10, "Rate last",	"%f",	"pkt/sec",	TABLE_ALIGN_RIGHT },

/** Message paths.
 *
 * @author Steffen Vogel <stvogel@eonerc.rwth-aachen.de>
 * @copyright 2017, Institute for Automation of Complex Power Systems, EONERC
 * @license GNU General Public License (version 3)
 *
 * VILLASnode
 *
 * This program is free software: you can redistribute it and/or modify
 * it under the terms of the GNU General Public License as published by
 * the Free Software Foundation, either version 3 of the License, or
 * any later version.
 *
 * This program is distributed in the hope that it will be useful,
 * but WITHOUT ANY WARRANTY; without even the implied warranty of
 * MERCHANTABILITY or FITNESS FOR A PARTICULAR PURPOSE.  See the
 * GNU General Public License for more details.
 *
 * You should have received a copy of the GNU General Public License
 * along with this program.  If not, see <http://www.gnu.org/licenses/>.
 *********************************************************************************/

#include <stdbool.h>
#include <stdint.h>
#include <unistd.h>
#include <string.h>
#include <inttypes.h>
#include <poll.h>

#include <villas/config.h>
#include <villas/utils.h>
#include <villas/path.h>
#include <villas/timing.h>
#include <villas/pool.h>
#include <villas/queue.h>
#include <villas/hook.h>
#include <villas/plugin.h>
#include <villas/memory.h>
#include <villas/stats.h>
#include <villas/node.h>

static int path_source_init(struct path_source *ps)
{
	int ret;

	ret = pool_init(&ps->pool, MAX(DEFAULT_QUEUELEN, ps->node->vectorize), SAMPLE_LEN(ps->node->samplelen), &memtype_hugepage);
	if (ret)
		return ret;

	return 0;
}

static int path_source_destroy(struct path_source *ps)
{
	int ret;

	ret = pool_destroy(&ps->pool);
	if (ret)
		return ret;

	ret = list_destroy(&ps->mappings, NULL, true);
	if (ret)
		return ret;

	return 0;
}

static int path_destination_init(struct path_destination *pd, int queuelen)
{
	int ret;

	ret = queue_init(&pd->queue, queuelen, &memtype_hugepage);
	if (ret)
		return ret;

	return 0;
}

static int path_destination_destroy(struct path_destination *pd)
{
	int ret;

	ret = queue_destroy(&pd->queue);
	if (ret)
		return ret;

	return 0;
}

static void path_destination_enqueue(struct path *p, struct sample *smps[], unsigned cnt)
{
	unsigned enqueued, cloned;

	struct sample *clones[cnt];

	cloned = sample_clone_many(clones, smps, cnt);
	if (cloned < cnt)
		warn("Pool underrun in path %s", path_name(p));

	for (size_t i = 0; i < list_length(&p->destinations); i++) {
		struct path_destination *pd = (struct path_destination *) list_at(&p->destinations, i);

		enqueued = queue_push_many(&pd->queue, (void **) clones, cloned);
		if (enqueued != cnt)
			warn("Queue overrun for path %s", path_name(p));

		/* Increase reference counter of these samples as they are now also owned by the queue. */
		sample_get_many(clones, cloned);

		debug(LOG_PATH | 15, "Enqueued %u samples to destination %s of path %s", enqueued, node_name(pd->node), path_name(p));
	}

	sample_put_many(clones, cloned);
}

/** Main thread function per path: read samples -> write samples */
static void * path_run(void *arg)
{
	int ret, recv, tomux, ready, cnt;
	struct path *p = arg;

	for (;;) {
		ret = poll(p->reader.pfds, p->reader.nfds, -1);
		if (ret < 0)
			serror("Failed to poll");

		for (int i = 0; i < p->reader.nfds; i++) {
			struct path_source *ps = (struct path_source *) list_at(&p->sources, i);

			if (p->reader.pfds[i].revents & POLLIN) {
				/* Timeout: re-enqueue the last sample */
				if (p->reader.pfds[i].fd == task_fd(&p->timeout)) {
					task_wait(&p->timeout);

					p->last_sample->sequence = p->last_sequence++;

					path_destination_enqueue(p, &p->last_sample, 1);
				}
				/* A source is ready to receive samples */
				else {
					cnt = ps->node->vectorize;

					struct sample *read_smps[cnt];
					struct sample *muxed_smps[cnt];
					struct sample **tomux_smps;

					/* Fill smps[] free sample blocks from the pool */
					ready = sample_alloc_many(&ps->pool, read_smps, cnt);
					if (ready != cnt)
						warn("Pool underrun for path source %s", node_name(ps->node));

					/* Read ready samples and store them to blocks pointed by smps[] */
					recv = node_read(ps->node, read_smps, ready);
					if (recv == 0)
						goto out2;
					else if (recv < 0)
						error("Failed to read samples from node %s", node_name(ps->node));
					else if (recv < ready)
						warn("Partial read for path %s: read=%u, expected=%u", path_name(p), recv, ready);

					bitset_set(&p->received, i);

					if (p->mode == PATH_MODE_ANY) { /* Mux all samples */
						tomux_smps = read_smps;
						tomux = recv;
					}
					else { /* Mux only last sample and discard others */
						tomux_smps = read_smps + recv - 1;
						tomux = 1;
					}

					for (int i = 0; i < tomux; i++) {
						muxed_smps[i] = i == 0
							? sample_clone(p->last_sample)
							: sample_clone(muxed_smps[i-1]);

						muxed_smps[i]->sequence = p->last_sequence++;

						mapping_remap(&ps->mappings, muxed_smps[i], tomux_smps[i], NULL);
					}

					sample_copy(p->last_sample, muxed_smps[tomux-1]);

					debug(15, "Path %s received = %s", path_name(p), bitset_dump(&p->received));

					if (bitset_test(&p->mask, i)) {
						/* Check if we received an update from all nodes/ */
						if ((p->mode == PATH_MODE_ANY) ||
						    (p->mode == PATH_MODE_ALL && !bitset_cmp(&p->mask, &p->received)))
						{
							path_destination_enqueue(p, muxed_smps, tomux);

							/* Reset bitset of updated nodes */
							bitset_clear_all(&p->received);
						}
					}

					sample_put_many(muxed_smps, tomux);
out2:					sample_put_many(read_smps, ready);
				}
			}
		}

		for (size_t i = 0; i < list_length(&p->destinations); i++) {
			struct path_destination *pd = (struct path_destination *) list_at(&p->destinations, i);

			int cnt = pd->node->vectorize;
			int sent;
			int available;
			int released;

			struct sample *smps[cnt];

			/* As long as there are still samples in the queue */
			while (1) {
				available = queue_pull_many(&pd->queue, (void **) smps, cnt);
				if (available == 0)
					break;
				else if (available < cnt)
					debug(LOG_PATH | 5, "Queue underrun for path %s: available=%u expected=%u", path_name(p), available, cnt);

				debug(LOG_PATH | 15, "Dequeued %u samples from queue of node %s which is part of path %s", available, node_name(pd->node), path_name(p));

				sent = node_write(pd->node, smps, available);
				if (sent < 0)
					error("Failed to sent %u samples to node %s", cnt, node_name(pd->node));
				else if (sent < available)
					warn("Partial write to node %s: written=%d, expected=%d", node_name(pd->node), sent, available);

				released = sample_put_many(smps, sent);

				debug(LOG_PATH | 15, "Released %d samples back to memory pool", released);
			}
		}
	}

	return NULL;
}

int path_init(struct path *p)
{
	assert(p->state == STATE_DESTROYED);

	list_init(&p->destinations);
	list_init(&p->sources);

	p->_name = NULL;

	/* Default values */
	p->mode = PATH_MODE_ANY;
	p->rate = 0; /* Disabled */

	p->reverse = 0;
	p->enabled = 1;
	p->queuelen = DEFAULT_QUEUELEN;

#ifdef WITH_HOOKS
	/* Add internal hooks if they are not already in the list */
<<<<<<< HEAD
	list_init(&p->hooks);
	for (size_t i = 0; i < list_length(&plugins); i++) {
		struct plugin *q = (struct plugin *) list_at(&plugins, i);
=======
	if (!p->no_builtin) {
		for (size_t i = 0; i < list_length(&plugins); i++) {
			struct plugin *q = (struct plugin *) list_at(&plugins, i);
>>>>>>> 759fb007

			if (q->type != PLUGIN_TYPE_HOOK)
				continue;

			struct hook_type *vt = &q->hook;

<<<<<<< HEAD
		if ((vt->flags & HOOK_PATH) && (vt->flags & HOOK_BUILTIN)) {
			int ret;

			struct hook *h = (struct hook *) alloc(sizeof(struct hook));
=======
			if ((vt->flags & HOOK_PATH) && (vt->flags & HOOK_BUILTIN)) {
				struct hook *h = (struct hook *) alloc(sizeof(struct hook));
>>>>>>> 759fb007

				ret = hook_init(h, vt, p, NULL);
				if (ret)
					return ret;

				list_push(&p->hooks, h);
			}
		}
	}
#endif /* WITH_HOOKS */

	p->state = STATE_INITIALIZED;

	return 0;
}

int path_init2(struct path *p)
{
	int ret;

	assert(p->state == STATE_CHECKED);

#ifdef WITH_HOOKS
	/* We sort the hooks according to their priority before starting the path */
	list_sort(&p->hooks, hook_cmp_priority);
#endif /* WITH_HOOKS */

	/* Initialize destinations */
	for (size_t i = 0; i < list_length(&p->destinations); i++) {
		struct path_destination *pd = (struct path_destination *) list_at(&p->destinations, i);

		ret = path_destination_init(pd, p->queuelen);
		if (ret)
			return ret;
	}

	/* Initialize sources */
	for (size_t i = 0; i < list_length(&p->sources); i++) {
		struct path_source *ps = (struct path_source *) list_at(&p->sources, i);

		ret = path_source_init(ps);
		if (ret)
			return ret;
	}

	bitset_init(&p->received, list_length(&p->sources));
	bitset_init(&p->mask, list_length(&p->sources));

	/* Calc sample length of path and initialize bitset */
	p->samplelen = 0;
	for (size_t i = 0; i < list_length(&p->sources); i++) {
		struct path_source *ps = (struct path_source *) list_at(&p->sources, i);

		if (ps->masked)
			bitset_set(&p->mask, i);

		for (size_t i = 0; i < list_length(&ps->mappings); i++) {
			struct mapping_entry *me = (struct mapping_entry *) list_at(&ps->mappings, i);

			int len = me->length;
			int off = me->offset;

			if (off + len > p->samplelen)
				p->samplelen = off + len;
		}
	}

	if (!p->samplelen)
		p->samplelen = DEFAULT_SAMPLELEN;

	ret = pool_init(&p->pool, MAX(1, list_length(&p->destinations)) * p->queuelen, SAMPLE_LEN(p->samplelen), &memtype_hugepage);
	if (ret)
		return ret;

	p->last_sample = sample_alloc(&p->pool);
	if (!p->last_sample)
		return -1;

	/* Prepare poll() */
	int nfds = list_length(&p->sources);

	if (p->rate > 0)
		nfds++;

	p->reader.nfds = nfds;
	p->reader.pfds = alloc(sizeof(struct pollfd) * p->reader.nfds);

	for (int i = 0; i < list_length(&p->sources); i++) {
		struct path_source *ps = (struct path_source *) list_at(&p->sources, i);

		/* This slot is only used if it is not masked */
		p->reader.pfds[i].events = POLLIN;
		p->reader.pfds[i].fd = node_fd(ps->node);
	}

	/* We use the last slot for the timeout timer. */
	if (p->rate > 0) {
		ret = task_init(&p->timeout, p->rate, CLOCK_MONOTONIC);
		if (ret)
			return ret;

		p->reader.pfds[nfds-1].fd = task_fd(&p->timeout);
		p->reader.pfds[nfds-1].events = POLLIN;
	}

	return 0;
}

int path_parse(struct path *p, json_t *cfg, struct list *nodes)
{
	int ret;

	json_error_t err;
	json_t *json_in;
	json_t *json_out = NULL;
	json_t *json_hooks = NULL;
	json_t *json_mask = NULL;

	const char *mode = NULL;

	struct list sources = { .state = STATE_DESTROYED };
	struct list destinations = { .state = STATE_DESTROYED };

	list_init(&sources);
	list_init(&destinations);

	ret = json_unpack_ex(cfg, &err, 0, "{ s: o, s?: o, s?: o, s?: b, s?: b, s?: b, s?: i, s?: s, s?: F, s?: o }",
		"in", &json_in,
		"out", &json_out,
		"hooks", &json_hooks,
		"reverse", &p->reverse,
		"enabled", &p->enabled,
		"no_builtin", &p->no_builtin,
		"queuelen", &p->queuelen,
		"mode", &mode,
		"rate", &p->rate,
		"mask", &json_mask
	);
	if (ret)
		jerror(&err, "Failed to parse path configuration");

	/* Input node(s) */
	ret = mapping_parse_list(&sources, json_in, nodes);
	if (ret)
		error("Failed to parse input mapping of path %s", path_name(p));

	/* Optional settings */
	if (mode) {
		if      (!strcmp(mode, "any"))
			p->mode = PATH_MODE_ANY;
		else if (!strcmp(mode, "all"))
			p->mode = PATH_MODE_ALL;
		else
			error("Invalid path mode '%s'", mode);
	}

	/* Output node(s) */
	if (json_out) {
		ret = node_parse_list(&destinations, json_out, nodes);
		if (ret)
			jerror(&err, "Failed to parse output nodes");
	}

	for (size_t i = 0; i < list_length(&sources); i++) {
		struct mapping_entry *me = (struct mapping_entry *) list_at(&sources, i);

		struct path_source *ps = NULL;

		/* Check if there is already a path_source for this source */
		for (size_t j = 0; j < list_length(&p->sources); j++) {
			struct path_source *pt = (struct path_source *) list_at(&p->sources, j);

			if (pt->node == me->node) {
				ps = pt;
				break;
			}
		}

		if (!ps) {
			ps = alloc(sizeof(struct path_source));

			ps->node = me->node;
			ps->masked = false;

			ps->mappings.state = STATE_DESTROYED;

			list_init(&ps->mappings);

			list_push(&p->sources, ps);
		}

		list_push(&ps->mappings, me);
	}

	for (size_t i = 0; i < list_length(&destinations); i++) {
		struct node *n = (struct node *) list_at(&destinations, i);

		struct path_destination *pd = (struct path_destination *) alloc(sizeof(struct path_destination));

		pd->node = n;

		list_push(&p->destinations, pd);
	}

	if (json_mask) {
		json_t *json_entry;
		size_t i;

		if (!json_is_array(json_mask))
			error("The 'mask' setting must be a list of node names");

		json_array_foreach(json_mask, i, json_entry) {
			const char *name;
			struct node *node;
			struct path_source *ps = NULL;

			name = json_string_value(json_entry);
			if (!name)
				error("The 'mask' setting must be a list of node names");

			node = list_lookup(nodes, name);
			if (!node)
				error("The 'mask' entry '%s' is not a valid node name", name);

			/* Search correspondending path_source to node */
			for (size_t i = 0; i < list_length(&p->sources); i++) {
				struct path_source *pt = (struct path_source *) list_at(&p->sources, i);

				if (pt->node == node) {
					ps = pt;
					break;
				}
			}

			if (!ps)
				error("Node %s is not a source of the path %s", node_name(node), path_name(p));

			ps->masked = true;
		}
	}
	else {/* Enable all by default */
		for (size_t i = 0; i < list_length(&p->sources); i++) {
			struct path_source *ps = (struct path_source *) list_at(&p->sources, i);

			ps->masked = true;
		}
	}

#if WITH_HOOKS
	if (json_hooks) {
		ret = hook_parse_list(&p->hooks, json_hooks, p, NULL);
		if (ret)
			return ret;
	}
#endif /* WITH_HOOKS */

	list_destroy(&sources, NULL, false);
	list_destroy(&destinations, NULL, false);

	p->cfg = cfg;
	p->state = STATE_PARSED;

	return 0;
}

int path_check(struct path *p)
{
	assert(p->state != STATE_DESTROYED);

	if (p->rate < 0)
		error("Setting 'rate' of path %s must be a positive number.", path_name(p));

	for (size_t i = 0; i < list_length(&p->sources); i++) {
		struct path_source *ps = (struct path_source *) list_at(&p->sources, i);

		if (!ps->node->_vt->read)
			error("Source node '%s' is not supported as a source for path '%s'", node_name(ps->node), path_name(p));
	}

	for (size_t i = 0; i < list_length(&p->destinations); i++) {
		struct path_destination *pd = (struct path_destination *) list_at(&p->destinations, i);

		if (!pd->node->_vt->write)
			error("Destiation node '%s' is not supported as a sink for path '%s'", node_name(pd->node), path_name(p));
	}

	if (!IS_POW2(p->queuelen)) {
		p->queuelen = LOG2_CEIL(p->queuelen);
		warn("Queue length should always be a power of 2. Adjusting to %d", p->queuelen);
	}

	p->state = STATE_CHECKED;

	return 0;
}

int path_start(struct path *p)
{
	int ret;
	char *mode, *mask;

	assert(p->state == STATE_CHECKED);

	switch (p->mode) {
		case PATH_MODE_ANY: mode = "any";     break;
		case PATH_MODE_ALL: mode = "all";     break;
		default:            mode = "unknown"; break;
	}

	mask = bitset_dump(&p->mask);

	info("Starting path %s: mode=%s, mask=%s, rate=%.2f, enabled=%s, reversed=%s, queuelen=%d, samplelen=%d, #hooks=%zu, #sources=%zu, #destinations=%zu",
		path_name(p),
		mode,
		mask,
		p->rate,
		p->enabled ? "yes": "no",
		p->reverse ? "yes": "no",
		p->queuelen, p->samplelen,
		list_length(&p->hooks),
		list_length(&p->sources),
		list_length(&p->destinations)
	);

	free(mask);

#ifdef WITH_HOOKS
	for (size_t i = 0; i < list_length(&p->hooks); i++) {
		struct hook *h = (struct hook *) list_at(&p->hooks, i);

		ret = hook_start(h);
		if (ret)
			return ret;
	}
#endif /* WITH_HOOKS */

	p->last_sequence = 0;

	bitset_clear_all(&p->received);

	/* We initialize the intial sample with zeros */
	for (size_t i = 0; i < list_length(&p->sources); i++) {
		struct path_source *ps = (struct path_source *) list_at(&p->sources, i);

		for (size_t j = 0; j < list_length(&ps->mappings); j++) {
			struct mapping_entry *me = (struct mapping_entry *) list_at(&ps->mappings, j);

			int len = me->length;
			int off = me->offset;

			if (len + off > p->last_sample->length)
				p->last_sample->length = len + off;

			for (int k = off; k < off + len; k++) {
				p->last_sample->data[k].f = 0;

				sample_set_data_format(p->last_sample, k, SAMPLE_DATA_FORMAT_FLOAT);
			}
		}
	}

	/* Start one thread per path for sending to destinations */
	ret = pthread_create(&p->tid, NULL, &path_run, p);
	if (ret)
		return ret;

	p->state = STATE_STARTED;

	return 0;
}

int path_stop(struct path *p)
{
	int ret;

	if (p->state != STATE_STARTED)
		return 0;

	info("Stopping path: %s", path_name(p));

	ret = pthread_cancel(p->tid);
	if (ret)
		return ret;

	ret = pthread_join(p->tid, NULL);
	if (ret)
		return ret;

#ifdef WITH_HOOKS
	for (size_t i = 0; i < list_length(&p->hooks); i++) {
		struct hook *h = (struct hook *) list_at(&p->hooks, i);

		ret = hook_stop(h);
		if (ret)
			return ret;
	}
#endif /* WITH_HOOKS */

	p->state = STATE_STOPPED;

	return 0;
}

int path_destroy(struct path *p)
{
	if (p->state == STATE_DESTROYED)
		return 0;

#ifdef WITH_HOOKS
	list_destroy(&p->hooks, (dtor_cb_t) hook_destroy, true);
#endif
	list_destroy(&p->sources, (dtor_cb_t) path_source_destroy, true);
	list_destroy(&p->destinations, (dtor_cb_t) path_destination_destroy, true);

	if (p->reader.pfds)
		free(p->reader.pfds);

	if (p->_name)
		free(p->_name);

	if (p->rate > 0)
		task_destroy(&p->timeout);

	pool_destroy(&p->pool);

	p->state = STATE_DESTROYED;

	return 0;
}

const char * path_name(struct path *p)
{
	if (!p->_name) {
		strcatf(&p->_name, "[");

		for (size_t i = 0; i < list_length(&p->sources); i++) {
			struct path_source *ps = (struct path_source *) list_at(&p->sources, i);

			strcatf(&p->_name, " %s", node_name_short(ps->node));
		}

		strcatf(&p->_name, " ] " CLR_MAG("=>") " [");

		for (size_t i = 0; i < list_length(&p->destinations); i++) {
			struct path_destination *pd = (struct path_destination *) list_at(&p->destinations, i);

			strcatf(&p->_name, " %s", node_name_short(pd->node));
		}

		strcatf(&p->_name, " ]");
	}

	return p->_name;
}

int path_uses_node(struct path *p, struct node *n)
{
	for (size_t i = 0; i < list_length(&p->destinations); i++) {
		struct path_destination *pd = (struct path_destination *) list_at(&p->destinations, i);

		if (pd->node == n)
			return 0;
	}

	for (size_t i = 0; i < list_length(&p->sources); i++) {
		struct path_source *ps = (struct path_source *) list_at(&p->sources, i);

		if (ps->node == n)
			return 0;
	}

	return -1;
}

int path_reverse(struct path *p, struct path *r)
{
	if (list_length(&p->destinations) != 1 || list_length(&p->sources) != 1)
		return -1;

	/* General */
	r->enabled = p->enabled;

	/* Source / Destinations */
	struct path_destination *orig_pd = list_first(&p->destinations);
	struct path_source      *orig_ps = list_first(&p->sources);

	struct path_destination *new_pd = (struct path_destination *) alloc(sizeof(struct path_destination));
	struct path_source      *new_ps = (struct path_source *) alloc(sizeof(struct path_source));
	struct mapping_entry    *new_me = alloc(sizeof(struct mapping_entry));
	new_pd->node = orig_ps->node;
	new_ps->node = orig_pd->node;
	new_ps->masked = true;

	new_me->node = new_ps->node;
	new_me->type = MAPPING_TYPE_DATA;
	new_me->data.offset = 0;
	new_me->length = 0;

	list_init(&new_ps->mappings);
	list_push(&new_ps->mappings, new_me);

	list_push(&r->destinations, new_pd);
	list_push(&r->sources, new_ps);

#ifdef WITH_HOOKS
	for (size_t i = 0; i < list_length(&p->hooks); i++) {
		int ret;

		struct hook *h = (struct hook *) list_at(&p->hooks, i);
		struct hook *g = (struct hook *) alloc(sizeof(struct hook));

		ret = hook_init(g, h->_vt, r, NULL);
		if (ret)
			return ret;

		list_push(&r->hooks, g);
	}
#endif /* WITH_HOOKS */
	return 0;
}<|MERGE_RESOLUTION|>--- conflicted
+++ resolved
@@ -256,37 +256,28 @@
 
 #ifdef WITH_HOOKS
 	/* Add internal hooks if they are not already in the list */
-<<<<<<< HEAD
 	list_init(&p->hooks);
-	for (size_t i = 0; i < list_length(&plugins); i++) {
-		struct plugin *q = (struct plugin *) list_at(&plugins, i);
-=======
 	if (!p->no_builtin) {
+		int ret;
+
 		for (size_t i = 0; i < list_length(&plugins); i++) {
 			struct plugin *q = (struct plugin *) list_at(&plugins, i);
->>>>>>> 759fb007
 
 			if (q->type != PLUGIN_TYPE_HOOK)
 				continue;
 
 			struct hook_type *vt = &q->hook;
 
-<<<<<<< HEAD
-		if ((vt->flags & HOOK_PATH) && (vt->flags & HOOK_BUILTIN)) {
-			int ret;
+			if (!(vt->flags & HOOK_PATH) || !(vt->flags & HOOK_BUILTIN))
+				continue;
 
 			struct hook *h = (struct hook *) alloc(sizeof(struct hook));
-=======
-			if ((vt->flags & HOOK_PATH) && (vt->flags & HOOK_BUILTIN)) {
-				struct hook *h = (struct hook *) alloc(sizeof(struct hook));
->>>>>>> 759fb007
-
-				ret = hook_init(h, vt, p, NULL);
-				if (ret)
-					return ret;
-
-				list_push(&p->hooks, h);
-			}
+
+			ret = hook_init(h, vt, p, NULL);
+			if (ret)
+				return ret;
+
+			list_push(&p->hooks, h);
 		}
 	}
 #endif /* WITH_HOOKS */

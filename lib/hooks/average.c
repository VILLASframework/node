/** Average hook.
 *
 * @author Steffen Vogel <stvogel@eonerc.rwth-aachen.de>
 * @copyright 2014-2019, Institute for Automation of Complex Power Systems, EONERC
 * @license GNU General Public License (version 3)
 *
 * VILLASnode
 *
 * This program is free software: you can redistribute it and/or modify
 * it under the terms of the GNU General Public License as published by
 * the Free Software Foundation, either version 3 of the License, or
 * any later version.
 *
 * This program is distributed in the hope that it will be useful,
 * but WITHOUT ANY WARRANTY; without even the implied warranty of
 * MERCHANTABILITY or FITNESS FOR A PARTICULAR PURPOSE.  See the
 * GNU General Public License for more details.
 *
 * You should have received a copy of the GNU General Public License
 * along with this program.  If not, see <http://www.gnu.org/licenses/>.
 *********************************************************************************/

/** @addtogroup hooks Hook functions
 * @{
 */

#include <string.h>

#include <villas/hook.h>
#include <villas/plugin.h>
#include <villas/sample.h>
#include <villas/bitset.h>

struct average {
<<<<<<< HEAD
	uint64_t mask;
=======
>>>>>>> 6a2829aa
	int offset;

	struct bitset mask;
	struct vlist signal_names;
};

static int average_init(struct hook *h)
{
	int ret;
	struct average *a = (struct average *) h->_vd;

	ret = vlist_init(&a->signal_names);
	if (ret)
		return ret;

	ret = bitset_init(&a->mask, 128);
	if (ret)
		return ret;

	bitset_clear_all(&a->mask);

	return 0;
}

static int average_destroy(struct hook *h)
{
	int ret;
	struct average *a = (struct average *) h->_vd;

	ret = vlist_destroy(&a->signal_names, NULL, true);
	if (ret)
		return ret;

	ret = bitset_destroy(&a->mask);
	if (ret)
		return ret;

	return 0;
}

static int average_prepare(struct hook *h)
{
	int ret;
	struct average *a = (struct average *) h->_vd;
	struct signal *avg_sig;

	/* Setup mask */
	for (size_t i = 0; i < vlist_length(&a->signal_names); i++) {
		char *signal_name = (char *) vlist_at_safe(&a->signal_names, i);

		int index = vlist_lookup_index(&a->signal_names, signal_name);
		if (index < 0)
			return -1;

		bitset_set(&a->mask, index);
	}

	/* Add averaged signal */
	avg_sig = signal_create("average", NULL, SIGNAL_TYPE_FLOAT);
	if (!avg_sig)
		return -1;

	ret = vlist_insert(&h->signals, a->offset, avg_sig);
	if (ret)
		return ret;

	return 0;
}

static int average_parse(struct hook *h, json_t *cfg)
{
	struct average *a = (struct average *) h->_vd;

	int ret;
	size_t i;
	json_error_t err;
	json_t *json_signals, *json_signal;

<<<<<<< HEAD
	ret = json_unpack_ex(cfg, &err, 0, "{ s: i, s: I }",
		"offset", &p->offset,
		"mask", &p->mask
=======
	ret = json_unpack_ex(cfg, &err, 0, "{ s: i, s: o }",
		"offset", &a->offset,
		"signals", &json_signals
>>>>>>> 6a2829aa
	);
	if (ret)
		jerror(&err, "Failed to parse configuration of hook '%s'", hook_type_name(h->_vt));

	if (!json_is_array(json_signals))
		error("Setting 'signals' of hook '%s' must be a list of signal names", hook_type_name(h->_vt));

	json_array_foreach(json_signals, i, json_signal) {
		switch (json_typeof(json_signal)) {
			case JSON_STRING:
				vlist_push(&a->signal_names, strdup(json_string_value(json_signal)));
				break;

			case JSON_INTEGER:
				bitset_set(&a->mask, json_integer_value(json_signal));
				break;

			default:
				error("Invalid value for setting 'signals' in hook '%s'", hook_type_name(h->_vt));
		}
	}

	return 0;
}

static int average_process(struct hook *h, struct sample *smps[], unsigned *cnt)
{
	struct average *a = (struct average *) h->_vd;

	for (int i = 0; i < *cnt; i++) {
		struct sample *smp = smps[i];
		double avg, sum = 0;
		int n = 0;

		for (int k = 0; k < smp->length; k++) {
<<<<<<< HEAD
			if (!(p->mask & (1LL << k)))
=======
			if (!bitset_test(&a->mask, k))
>>>>>>> 6a2829aa
				continue;

			switch (sample_format(smp, k)) {
				case SIGNAL_TYPE_INTEGER:
					sum += smp->data[k].i;
					break;

				case SIGNAL_TYPE_FLOAT:
					sum += smp->data[k].f;
					break;

				case SIGNAL_TYPE_AUTO:
				case SIGNAL_TYPE_INVALID:
				case SIGNAL_TYPE_COMPLEX:
				case SIGNAL_TYPE_BOOLEAN:
					return -1; /* not supported */
			}

			n++;
		}

		avg = n == 0 ? 0 : sum / n;
		sample_data_insert(smp, (union signal_data *) &avg, a->offset, 1);
		smp->signals = &h->signals;
	}

	return 0;
}

static struct plugin p = {
	.name		= "average",
	.description	= "Calculate average over some signals",
	.type		= PLUGIN_TYPE_HOOK,
	.hook		= {
		.flags		= HOOK_PATH | HOOK_NODE_READ | HOOK_NODE_WRITE,
		.priority	= 99,
		.parse		= average_parse,
		.process	= average_process,
		.init		= average_init,
		.init_signals	= average_prepare,
		.destroy	= average_destroy,
		.size		= sizeof(struct average)
	}
};

REGISTER_PLUGIN(&p)

/** @} */<|MERGE_RESOLUTION|>--- conflicted
+++ resolved
@@ -32,10 +32,7 @@
 #include <villas/bitset.h>
 
 struct average {
-<<<<<<< HEAD
 	uint64_t mask;
-=======
->>>>>>> 6a2829aa
 	int offset;
 
 	struct bitset mask;
@@ -114,15 +111,9 @@
 	json_error_t err;
 	json_t *json_signals, *json_signal;
 
-<<<<<<< HEAD
-	ret = json_unpack_ex(cfg, &err, 0, "{ s: i, s: I }",
-		"offset", &p->offset,
-		"mask", &p->mask
-=======
 	ret = json_unpack_ex(cfg, &err, 0, "{ s: i, s: o }",
 		"offset", &a->offset,
 		"signals", &json_signals
->>>>>>> 6a2829aa
 	);
 	if (ret)
 		jerror(&err, "Failed to parse configuration of hook '%s'", hook_type_name(h->_vt));
@@ -158,11 +149,7 @@
 		int n = 0;
 
 		for (int k = 0; k < smp->length; k++) {
-<<<<<<< HEAD
-			if (!(p->mask & (1LL << k)))
-=======
 			if (!bitset_test(&a->mask, k))
->>>>>>> 6a2829aa
 				continue;
 
 			switch (sample_format(smp, k)) {

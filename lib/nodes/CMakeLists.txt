--- conflicted
+++ resolved
@@ -83,14 +83,8 @@
 
 # Enable IEC61850 node-types when libiec61850 is available
 if(WITH_NODE_IEC61850)
-<<<<<<< HEAD
-    list(APPEND NODE_SRC iec61850_sv.cpp iec61850_client.cpp iec61850.cpp)
+    list(APPEND NODE_SRC iec61850_sv.cpp iec61850_goose.cpp iec61850_client.cpp iec61850.cpp)
     list(APPEND LIBRARIES PkgConfig::LIBIEC61850)
-=======
-    list(APPEND NODE_SRC iec61850_sv.cpp iec61850_goose.c iec61850.cpp)
-    list(APPEND INCLUDE_DIRS ${LIBIEC61850_INCLUDE_DIRS})
-    list(APPEND LIBRARIES PkgConfig::LIBIEC61850 ${LIBIEC61850_LIBRARIES})
->>>>>>> 1b6c7bfb
 endif()
 
 # Enable OPAL-RT Asynchronous Process support (will result in 32bit binary!!!)

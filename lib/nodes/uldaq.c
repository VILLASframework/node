/** Node-type for uldaq connections.
 *
 * @file
 * @author Manuel Pitz <manuel.pitz@eonerc.rwth-aachen.de>
 * @author Steffen Vogel <stvogel@eonerc.rwth-aachen.de>
 * @copyright 2017-2018, Institute for Automation of Complex Power Systems, EONERC
 * @license GNU General Public License (version 3)
 *
 * VILLASnode
 *
 * This program is free software: you can redistribute it and/or modify
 * it under the terms of the GNU General Public License as published by
 * the Free Software Foundation, either version 3 of the License, or
 * any later version.
 *
 * This program is distributed in the hope that it will be useful,
 * but WITHOUT ANY WARRANTY; without even the implied warranty of
 * MERCHANTABILITY or FITNESS FOR A PARTICULAR PURPOSE.  See the
 * GNU General Public License for more details.
 *
 * You should have received a copy of the GNU General Public License
 * along with this program.  If not, see <http://www.gnu.org/licenses/>.
 *********************************************************************************/

#include <villas/node.h>
#include <villas/plugin.h>
#include <villas/config.h>
#include <villas/nodes/uldaq.h>
#include <villas/memory.h>

static unsigned num_devs = ULDAQ_MAX_DEV_COUNT;
static DaqDeviceDescriptor descriptors[ULDAQ_MAX_DEV_COUNT];

static const struct {
	const char *name;
	AiInputMode mode;
} input_modes[] = {
	{ "differential", AI_DIFFERENTIAL },
	{ "single-ended", AI_SINGLE_ENDED },
	{ "pseudo-differential", AI_PSEUDO_DIFFERENTIAL }
};

static const struct {
	const char *name;
	DaqDeviceInterface interface;
} interface_types[] = {
	{ "usb", USB_IFC },
	{ "bluetooth", BLUETOOTH_IFC },
	{ "ethernet", ETHERNET_IFC },
	{ "any", ANY_IFC }
};

static const struct {
	const char *name;
	Range range;
	float min, max;
} ranges[] = {
	{ "bipolar-60", BIP60VOLTS,      -60.0,  +60.0   },
	{ "bipolar-60", BIP60VOLTS,      -60.0,  +60.0   },
	{ "bipolar-30", BIP30VOLTS,      -30.0,  +30.0   },
	{ "bipolar-15", BIP15VOLTS,      -15.0,  +15.0   },
	{ "bipolar-20", BIP20VOLTS,      -20.0,  +20.0   },
	{ "bipolar-10", BIP10VOLTS,      -10.0,  +10.0   },
	{ "bipolar-5", BIP5VOLTS,         -5.0,   +5.0   },
	{ "bipolar-4", BIP4VOLTS,         -4.0,   +4.0   },
	{ "bipolar-2.5", BIP2PT5VOLTS,    -2.5,   +2.5   },
	{ "bipolar-2", BIP2VOLTS,         -2.0,   +2.0   },
	{ "bipolar-1.25", BIP1PT25VOLTS,  -1.25,  +1.25  },
	{ "bipolar-1", BIP1VOLTS,         -1.0,   +1.0   },
	{ "bipolar-0.625", BIPPT625VOLTS, -0.625, +0.625 },
	{ "bipolar-0.5", BIPPT5VOLTS,     -0.5,   +0.5   },
	{ "bipolar-0.25", BIPPT25VOLTS,   -0.25,  +0.25  },
	{ "bipolar-0.125", BIPPT125VOLTS, -0.125, +0.125 },
	{ "bipolar-0.2", BIPPT2VOLTS,     -0.2,   +0.2   },
	{ "bipolar-0.1", BIPPT1VOLTS,     -0.1,   +0.1   },
	{ "bipolar-0.078", BIPPT078VOLTS, -0.078, +0.078 },
	{ "bipolar-0.05", BIPPT05VOLTS,   -0.05,  +0.05  },
	{ "bipolar-0.01", BIPPT01VOLTS,   -0.01,  +0.01  },
	{ "bipolar-0.005", BIPPT005VOLTS, -0.005, +0.005 },
	{ "unipolar-60", UNI60VOLTS ,      0.0,  +60.0   },
	{ "unipolar-30", UNI30VOLTS ,      0.0,  +30.0   },
	{ "unipolar-15", UNI15VOLTS ,      0.0,  +15.0   },
	{ "unipolar-20", UNI20VOLTS ,      0.0,  +20.0   },
	{ "unipolar-10", UNI10VOLTS ,      0.0,  +10.0   },
	{ "unipolar-5", UNI5VOLTS ,        0.0,   +5.0   },
	{ "unipolar-4", UNI4VOLTS ,        0.0,   +4.0   },
	{ "unipolar-2.5", UNI2PT5VOLTS,    0.0,   +2.5   },
	{ "unipolar-2", UNI2VOLTS ,        0.0,   +2.0   },
	{ "unipolar-1.25", UNI1PT25VOLTS,  0.0,   +1.25  },
	{ "unipolar-1", UNI1VOLTS ,        0.0,   +1.0   },
	{ "unipolar-0.625", UNIPT625VOLTS, 0.0,   +0.625 },
	{ "unipolar-0.5", UNIPT5VOLTS,     0.0,   +0.5   },
	{ "unipolar-0.25", UNIPT25VOLTS,   0.0,   +0.25  },
	{ "unipolar-0.125", UNIPT125VOLTS, 0.0,   +0.125 },
	{ "unipolar-0.2", UNIPT2VOLTS,     0.0,   +0.2   },
	{ "unipolar-0.1", UNIPT1VOLTS,     0.0,   +0.1   },
	{ "unipolar-0.078", UNIPT078VOLTS, 0.0,   +0.078 },
	{ "unipolar-0.05", UNIPT05VOLTS,   0.0,   +0.05  },
	{ "unipolar-0.01", UNIPT01VOLTS,   0.0,   +0.01  },
	{ "unipolar-0.005", UNIPT005VOLTS, 0.0,   +0.005 }
};

static AiInputMode uldaq_parse_input_mode(const char *str)
{
	for (int i = 0; i < ARRAY_LEN(input_modes); i++) {
		if (!strcmp(input_modes[i].name, str))
			return input_modes[i].mode;
	}

	return -1;
}

static DaqDeviceInterface uldaq_parse_interface_type(const char *str)
{
	for (int i = 0; i < ARRAY_LEN(interface_types); i++) {
		if (!strcmp(interface_types[i].name, str))
			return interface_types[i].interface;
	}

	return -1;
}

static const char * uldaq_print_interface_type(DaqDeviceInterface iftype)
{
	for (int i = 0; i < ARRAY_LEN(interface_types); i++) {
		if (interface_types[i].interface == iftype)
			return interface_types[i].name;
	}

	return NULL;
}

static Range uldaq_parse_range(const char *str)
{
	for (int i = 0; i < ARRAY_LEN(ranges); i++) {
		if (!strcmp(ranges[i].name, str))
			return ranges[i].range;
	}

	return -1;
}

static DaqDeviceDescriptor * uldaq_find_device(struct uldaq *u) {
	DaqDeviceDescriptor *d = NULL;

	if (num_devs == 0)
		return NULL;

	if (u->device_interface_type == ANY_IFC && u->device_id == NULL)
		return &descriptors[0];

	for (int i = 0; i < num_devs; i++) {
		if (u->device_id) {
			if (strcmp(u->device_id, d->uniqueId))
				break;
		}

		if (u->device_interface_type != ANY_IFC) {
			if (u->device_interface_type != d->devInterface)
				break;
		}

		return d;
	}

	return NULL;
}

static int uldaq_connect(struct node *n)
{
	struct uldaq *u = (struct uldaq *) n->_vd;
	UlError err;

	/* Find Matching device */
	if (!u->device_descriptor) {
		u->device_descriptor = uldaq_find_device(u);
		if (u->device_descriptor) {
			warn("Unable to find a matching device for node '%s'", node_name(n));
			return -1;
		}
	}

	/* Get a handle to the DAQ device associated with the first descriptor */
	if (!u->device_handle) {
		u->device_handle = ulCreateDaqDevice(descriptors[0]);
		if (!u->device_handle) {
			warn("Unable to create handle for DAQ device for node '%s'", node_name(n));
			return -1;
		}
	}

	/* Check if device is already connected */
	int connected;
	err = ulIsDaqDeviceConnected(u->device_handle, &connected);
	if (err != ERR_NO_ERROR)
		return -1;

	/* Connect to device */
	if (!connected) {
		err = ulConnectDaqDevice(u->device_handle);
		if (err != ERR_NO_ERROR) {
			warn("Failed to connect to DAQ device for node '%s'", node_name(n));
			return -1;
		}
	}

	return 0;
}

int uldaq_type_start(struct super_node *sn)
{
	UlError err;

	/* Get descriptors for all of the available DAQ devices */
	err = ulGetDaqDeviceInventory(ANY_IFC, descriptors, &num_devs);
	if (err != ERR_NO_ERROR) {
		warn("Failed to retrieve DAQ device list");
		return -1;
	}

	info("Found %d DAQ devices", num_devs);
	for (int i = 0; i < num_devs; i++) {
		DaqDeviceDescriptor *desc = &descriptors[i];

		info("  %d: %s %s", i, desc->uniqueId, desc->devString);
	}

	return 0;
}

int uldaq_init(struct node *n)
{
	int ret;
	struct uldaq *u = (struct uldaq *) n->_vd;

	u->device_id = NULL;
	u->device_interface_type = ANY_IFC;

	u->in.queues = NULL;
	u->in.sample_rate = 1000;
	u->in.scan_options = (ScanOption) (SO_DEFAULTIO | SO_CONTINUOUS);
	u->in.flags = AINSCAN_FF_DEFAULT;

	ret = pthread_mutex_init(&u->in.mutex, NULL);
	if (ret)
		return ret;

	ret = pthread_cond_init(&u->in.cv, NULL);
	if (ret)
		return ret;

	return 0;
}

int uldaq_destroy(struct node *n)
{
	int ret;
	struct uldaq *u = (struct uldaq *) n->_vd;

	if (u->in.queues)
		free(u->in.queues);

	ret = pthread_mutex_destroy(&u->in.mutex);
	if (ret)
		return ret;

	ret = pthread_cond_destroy(&u->in.cv);
	if (ret)
		return ret;

	return 0;
}

int uldaq_parse(struct node *n, json_t *cfg)
{
	int ret;
	struct uldaq *u = (struct uldaq *) n->_vd;

	const char *default_range_str = NULL;
	const char *default_input_mode_str = NULL;
	const char *interface_type = NULL;

	size_t i;
	json_t *json_signals;
	json_t *json_signal;
	json_error_t err;

	ret = json_unpack_ex(cfg, &err, 0, "{ s?: s, s?: s, s: { s: o, s: F, s?: s, s?: s } }",
		"interface_type", &interface_type,
		"device_id", &u->device_id,
		"in",
			"signals", &json_signals,
			"sample_rate", &u->in.sample_rate,
			"range", &default_range_str,
			"input_mode", &default_input_mode_str
	);
	if (ret)
		jerror(&err, "Failed to parse configuration of node %s", node_name(n));

	if (interface_type) {
		int iftype = uldaq_parse_interface_type(interface_type);
		if (iftype < 0)
			error("Invalid interface type: %s for node '%s'", interface_type, node_name(n));

		u->device_interface_type = iftype;
	}

	u->in.channel_count = list_length(&n->signals);
	u->in.queues = realloc(u->in.queues, sizeof(struct AiQueueElement) * u->in.channel_count);

	json_array_foreach(json_signals, i, json_signal) {
		const char *range_str = NULL, *input_mode_str = NULL;
		int channel = -1, input_mode, range;

		ret = json_unpack_ex(json_signal, &err, 0, "{ s?: s, s?: s, s?: i }",
			"range", &range_str,
			"input_mode", &input_mode_str,
			"channel", &channel
		);
		if (ret)
			jerror(&err, "Failed to parse signal configuration of node %s", node_name(n));

		if (!range_str)
			range_str = default_range_str;

		if (!input_mode_str)
			input_mode_str = default_input_mode_str;

		if (channel < 0)
			channel = i;

		if (!range_str)
			error("No input range specified for signal %zu of node %s.", i, node_name(n));

		if (!input_mode_str)
			error("No input mode specified for signal %zu of node %s.", i, node_name(n));

		range = uldaq_parse_range(range_str);
		if (range < 0)
			error("Invalid input range specified for signal %zu of node %s.", i, node_name(n));

		input_mode = uldaq_parse_input_mode(input_mode_str);
		if (input_mode < 0)
			error("Invalid input mode specified for signal %zu of node %s.", i, node_name(n));

		u->in.queues[i].range = range;
		u->in.queues[i].inputMode = input_mode;
		u->in.queues[i].channel = channel;
	}

	return ret;
}

char * uldaq_print(struct node *n)
{
	struct uldaq *u = (struct uldaq *) n->_vd;

	char *buf = NULL;
	char *uid = u->device_descriptor->uniqueId;
	char *name = u->device_descriptor->productName;
	const char *iftype = uldaq_print_interface_type(u->device_descriptor->devInterface);

	buf = strcatf(&buf, "device=%s (%s), interface=%s", uid, name, iftype);
	buf = strcatf(&buf, ", in.sample_rate=%f", u->in.sample_rate);

	return buf;
}

int uldaq_check(struct node *n)
{
	int ret;
	long long has_ai, event_types, max_channel, scan_options, num_ranges_se, num_ranges_diff;
	struct uldaq *u = (struct uldaq *) n->_vd;

	UlError err;

	if (n->in.vectorize < 100) {
		warn("vectorize setting of node '%s' must be larger than 100", node_name(n));
		return -1;
	}

	ret = uldaq_connect(n);
	if (ret)
		return ret;

	err = ulDevGetInfo(u->device_handle, DEV_INFO_HAS_AI_DEV, 0, &has_ai);
	if (err != ERR_NO_ERROR)
		return -1;

	err = ulDevGetInfo(u->device_handle, DEV_INFO_DAQ_EVENT_TYPES, 0, &event_types);
	if (err != ERR_NO_ERROR)
		return -1;

	err = ulAIGetInfo(u->device_handle, AI_INFO_NUM_CHANS, 0, &max_channel);
	if (err != ERR_NO_ERROR)
		return -1;

	err = ulAIGetInfo(u->device_handle, AI_INFO_SCAN_OPTIONS, 0, &scan_options);
	if (err != ERR_NO_ERROR)
		return -1;

	err = ulAIGetInfo(u->device_handle, AI_INFO_NUM_DIFF_RANGES, 0, &num_ranges_diff);
	if (err != ERR_NO_ERROR)
		return -1;

	err = ulAIGetInfo(u->device_handle, AI_INFO_NUM_SE_RANGES, 0, &num_ranges_se);
	if (err != ERR_NO_ERROR)
		return -1;

	Range ranges_diff[num_ranges_diff];
	Range ranges_se[num_ranges_se];

	for (int i = 0; i < num_ranges_diff; i++) {
		long long rng;

		err = ulAIGetInfo(u->device_handle, AI_INFO_DIFF_RANGE, i, &rng);

		ranges_diff[i] = *(Range *) rng;
	}

	for (int i = 0; i < num_ranges_se; i++) {
		long long rng;

		err = ulAIGetInfo(u->device_handle, AI_INFO_SE_RANGE, i, &rng);

		ranges_se[i] = *(Range *) rng;
	}

	if (!has_ai) {
		warn("DAQ device has no analog input channels");
		return -1;
	}

	if (!(event_types & DE_ON_DATA_AVAILABLE)) {
		warn("DAQ device does not support events");
		return -1;
	}

	if ((scan_options & u->in.scan_options) != u->in.scan_options) {
		warn("DAQ device does not support required scan options");
		return -1;
	}

	for (size_t i = 0; i < list_length(&n->signals); i++) {
		struct signal *s = (struct signal *) list_at(&n->signals, i);
		AiQueueElement *q = &u->in.queues[i];

		if (s->type != SIGNAL_TYPE_FLOAT) {
			warn("Node '%s' only supports signals of type = float!", node_name(n));
			return -1;
		}

		switch (q->inputMode) {
			case AI_PSEUDO_DIFFERENTIAL:
			case AI_DIFFERENTIAL:
				for (int j = 0; j < num_ranges_diff; j++) {
					if (q->range == ranges_diff[j])
						goto found;
				}
				break;

			case AI_SINGLE_ENDED:
				for (int j = 0; j < num_ranges_se; j++) {
					if (q->range == ranges_se[j])
						goto found;
				}
				break;
		}

		warn("Unsupported range for signal %zu", i);
		return -1;

found:		if (q->channel > max_channel) {
			warn("DAQ device does not support more than %lld channels", max_channel);
			return -1;
		}
	}

	return 0;
}

void uldaq_data_available(DaqDeviceHandle device_handle, DaqEventType event_type, unsigned long long event_data, void *ctx)
{
	struct node *n = (struct node *) ctx;
	struct uldaq *u = (struct uldaq *) n->_vd;

	pthread_mutex_lock(&u->in.mutex);

	UlError err;
	err = ulAInScanStatus(device_handle, &u->in.status, &u->in.transfer_status);
	if (err != ERR_NO_ERROR)
		warn("Failed to retrieve scan status in event callback");

	pthread_mutex_unlock(&u->in.mutex);

	/* Signal uldaq_read() about new data */
	pthread_cond_signal(&u->in.cv);
}

int uldaq_start(struct node *n)
{
	struct uldaq *u = (struct uldaq *) n->_vd;

	u->sequence = 0;
	u->in.buffer_pos = 0;

	int ret;
	UlError err;

	/* Allocate a buffer to receive the data */
	u->in.buffer_len = u->in.channel_count * n->in.vectorize * 50;
	u->in.buffer = (double *) alloc(u->in.buffer_len * sizeof(double));
	if (!u->in.buffer) {
		warn("Out of memory, unable to create scan buffer");
		return -1;
	}

	ret = uldaq_connect(n);
	if (ret)
		return ret;

	err = ulAInLoadQueue(u->device_handle, u->in.queues, list_length(&n->signals));
	if (err != ERR_NO_ERROR) {
		warn("Failed to load input queue to DAQ device for node '%s'", node_name(n));
		return -1;
	}

	/* Enable the event to be notified every time samples are available */
	err = ulEnableEvent(u->device_handle, DE_ON_DATA_AVAILABLE, n->in.vectorize, uldaq_data_available, n);

	/* Start the acquisition */
	err = ulAInScan(u->device_handle, 0, 0, 0, 0, u->in.buffer_len / u->in.channel_count, &u->in.sample_rate, u->in.scan_options, u->in.flags, u->in.buffer);
	if (err != ERR_NO_ERROR) {
		warn("Failed to start acquisition on DAQ device for node '%s'", node_name(n));
		return -1;
	}

	/* Get the initial status of the acquisition */
	err = ulAInScanStatus(u->device_handle, &u->in.status, &u->in.transfer_status);
	if (err != ERR_NO_ERROR) {
		warn("Failed to retrieve scan status on DAQ device for node '%s'", node_name(n));
		return -1;
	}

	if (u->in.status != SS_RUNNING) {
		warn ("Acquisition did not start on DAQ device for node '%s'", node_name(n));
		return -1;
	}

	return 0;
}

int uldaq_stop(struct node *n)
{
	struct uldaq *u = (struct uldaq *) n->_vd;

	UlError err;

	// @todo: fix deadlock
	//pthread_mutex_lock(&u->in.mutex);

	/* Get the current status of the acquisition */
	err = ulAInScanStatus(u->device_handle, &u->in.status, &u->in.transfer_status);
	if (err != ERR_NO_ERROR)
		return -1;

	/* Stop the acquisition if it is still running */
	if (u->in.status == SS_RUNNING) {
		err = ulAInScanStop(u->device_handle);
		if (err != ERR_NO_ERROR)
			return -1;
	}

	//pthread_mutex_unlock(&u->in.mutex);

	err = ulDisconnectDaqDevice(u->device_handle);
	if (err != ERR_NO_ERROR)
		return -1;

	err = ulReleaseDaqDevice(u->device_handle);
	if (err != ERR_NO_ERROR)
		return -1;

	return 0;
}

int uldaq_read(struct node *n, struct sample *smps[], unsigned cnt, unsigned *release)
{
	struct uldaq *u = (struct uldaq *) n->_vd;

<<<<<<< HEAD
	if (u->in.status != SS_RUNNING)
		return -1;
=======
	size_t buffer_incr = n->in.vectorize * u->in.channel_count;

	pthread_mutex_lock(&u->in.mutex);

	/* Wait for data available condition triggered by event callback */
	if (u->in.buffer_pos + buffer_incr < u->in.transfer_status.currentIndex)
		pthread_cond_wait(&u->in.cv, &u->in.mutex);

#if 1
	debug(2, "Total count = %lld", u->in.transfer_status.currentTotalCount);
	debug(2, "Index  = %lld", u->in.transfer_status.currentIndex);
	debug(2, "Scan count = %lld", u->in.transfer_status.currentScanCount);
	debug(2, "Buffer pos = %zu", u->in.buffer_pos);
#endif
>>>>>>> 9e9522f0

	if (u->in.status != SS_RUNNING)
		return -1;

<<<<<<< HEAD
	/* Wait for data available condition triggered by event callback */
	pthread_mutex_lock(&u->in.mutex);

	long long current_index = u->in.transfer_status.currentIndex + u->in.channel_count;
	long long start_index = u->buffer_pos;

	if (start_index + n->in.vectorize * u->in.channel_count > current_index)
		pthread_cond_wait(&u->in.cv, &u->in.mutex);

#if 0
	debug(2, "total count = %lld", u->in.transfer_status.currentTotalCount);
	debug(2, "index  = %lld", u->in.transfer_status.currentIndex);
	debug(2, "scan count = %lld", u->in.transfer_status.currentScanCount);
	debug(2, "start index= %lld", start_index);
#endif

	for (int j = 0; j < n->in.vectorize; j++) {
=======
	long long start_index = u->in.buffer_pos;
	for (int j = 0; j < cnt; j++) {
>>>>>>> 9e9522f0
		struct sample *smp = smps[j];

		long long scan_index = start_index + j * u->in.channel_count;

		for (int i = 0; i < u->in.channel_count; i++) {
			long long channel_index = (scan_index + i) % u->in.buffer_len;

			smp->data[i].f = u->in.buffer[channel_index];
		}

		smp->length = u->in.channel_count;
		smp->signals = &n->signals;
		smp->sequence = u->sequence++;
		smp->flags = SAMPLE_HAS_SEQUENCE | SAMPLE_HAS_DATA;
	}

	u->buffer_pos += u->in.channel_count * cnt;

	pthread_mutex_unlock(&u->in.mutex);

	return cnt;
}

static struct plugin p = {
	.name = "uldaq",
	.description = "Measurement Computing DAQ devices like UL201 (libuldaq)",
	.type = PLUGIN_TYPE_NODE,
	.node = {
		.vectorize	= 0,
		.flags		= 0,
		.size		= sizeof(struct uldaq),
		.type.start	= uldaq_type_start,
		.parse		= uldaq_parse,
		.init		= uldaq_init,
		.destroy	= uldaq_destroy,
		.print		= uldaq_print,
		.start		= uldaq_start,
		.stop		= uldaq_stop,
		.read		= uldaq_read
	}
};

REGISTER_PLUGIN(&p)
LIST_INIT_STATIC(&p.node.instances)<|MERGE_RESOLUTION|>--- conflicted
+++ resolved
@@ -588,10 +588,6 @@
 {
 	struct uldaq *u = (struct uldaq *) n->_vd;
 
-<<<<<<< HEAD
-	if (u->in.status != SS_RUNNING)
-		return -1;
-=======
 	size_t buffer_incr = n->in.vectorize * u->in.channel_count;
 
 	pthread_mutex_lock(&u->in.mutex);
@@ -606,12 +602,10 @@
 	debug(2, "Scan count = %lld", u->in.transfer_status.currentScanCount);
 	debug(2, "Buffer pos = %zu", u->in.buffer_pos);
 #endif
->>>>>>> 9e9522f0
 
 	if (u->in.status != SS_RUNNING)
 		return -1;
 
-<<<<<<< HEAD
 	/* Wait for data available condition triggered by event callback */
 	pthread_mutex_lock(&u->in.mutex);
 
@@ -629,10 +623,6 @@
 #endif
 
 	for (int j = 0; j < n->in.vectorize; j++) {
-=======
-	long long start_index = u->in.buffer_pos;
-	for (int j = 0; j < cnt; j++) {
->>>>>>> 9e9522f0
 		struct sample *smp = smps[j];
 
 		long long scan_index = start_index + j * u->in.channel_count;

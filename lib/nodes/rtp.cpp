--- conflicted
+++ resolved
@@ -57,39 +57,6 @@
 
 static struct plugin p;
 
-<<<<<<< HEAD
-static int rtp_set_rate(struct node *n, double rate)
-{
-	struct rtp *r = (struct rtp *) n->_vd;
-	int ratio;
-
-	switch (r->rtcp.throttle_mode) {
-		case RTCP_THROTTLE_HOOK_LIMIT_RATE:
-			r->rtcp.throttle_hook.limit_rate->setRate(rate);
-			break;
-
-		case RTCP_THROTTLE_HOOK_DECIMATE:
-			ratio = r->rate / rate;
-			if (ratio == 0)
-				ratio = 1;
-
-			r->rtcp.throttle_hook.decimate->setRatio(ratio);
-			break;
-
-		case RTCP_THROTTLE_DISABLED:
-			return 0;
-
-		default:
-			return -1;
-	}
-
-	r->logger->info("Set rate limiting for node {} to {}", node_name(n), rate);
-
-	return 0;
-}
-
-=======
->>>>>>> 2dc2d838
 static int rtp_aimd(struct node *n, double loss_frac)
 {
 	struct rtp *r = (struct rtp *) n->_vd;
@@ -114,11 +81,8 @@
 	if (r->aimd.log)
 		*(r->aimd.log) << r->rtcp.num_rrs << "\t" << loss_frac << "\t" << r->aimd.rate << std::endl;
 
-<<<<<<< HEAD
-=======
 	r->logger->debug("AIMD: {}\t{}\t{}", r->rtcp.num_rrs, loss_frac, r->aimd.rate);
 
->>>>>>> 2dc2d838
 	return 0;
 }
 
@@ -380,23 +344,6 @@
 	/* Initialize AIMD hook */
 	if (r->aimd.rate_hook_type != RTCP_HOOK_DISABLED) {
 #ifdef WITH_HOOKS
-<<<<<<< HEAD
-		switch (r->rtcp.throttle_mode) {
-			case RTCP_THROTTLE_HOOK_DECIMATE:
-				r->rtcp.throttle_hook.decimate = new DecimateHook(nullptr, n, 0, 0);
-				r->rtcp.throttle_hook.decimate->parse();
-				r->rtcp.throttle_hook.decimate->check();
-				r->rtcp.throttle_hook.decimate->prepare();
-				r->rtcp.throttle_hook.decimate->start();
-				break;
-
-			case RTCP_THROTTLE_HOOK_LIMIT_RATE:
-				r->rtcp.throttle_hook.limit_rate = new LimitRateHook(nullptr, n, 0, 0);
-				r->rtcp.throttle_hook.limit_rate->parse();
-				r->rtcp.throttle_hook.limit_rate->check();
-				r->rtcp.throttle_hook.limit_rate->prepare();
-				r->rtcp.throttle_hook.limit_rate->start();
-=======
 		switch (r->aimd.rate_hook_type) {
 			case RTCP_HOOK_DECIMATE:
 				r->aimd.rate_hook = new DecimateHook(nullptr, n, 0, 0);
@@ -404,13 +351,14 @@
 
 			case RTCP_HOOK_LIMIT_RATE:
 				r->aimd.rate_hook = new LimitRateHook(nullptr, n, 0, 0);
->>>>>>> 2dc2d838
 				break;
 
 			default:
 				return -1;
 		}
 
+		r->aimd.rate_hook->init();
+
 		vlist_push(&n->out.hooks, (void *) r->aimd.rate_hook);
 
 		r->aimd.rate_hook->setRate(r->aimd.rate_last);
@@ -435,11 +383,7 @@
 
 		rtcp_start(r->rs, node_name(n), &r->out.saddr_rtcp);
 
-<<<<<<< HEAD
-		if (r->aimd.log) {
-=======
 		if (r->aimd.log_filename) {
->>>>>>> 2dc2d838
 			char fn[128];
 
 			time_t ts = time(nullptr);

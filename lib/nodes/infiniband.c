--- conflicted
+++ resolved
@@ -543,18 +543,14 @@
 				break;
 
 			case RDMA_CM_EVENT_ESTABLISHED:
-<<<<<<< HEAD
-				debug(LOG_IB | 2, "Received RDMA_CM_EVENT_ESTABLISHED");
-
 				// If the connection is unreliable connectionless, set appropriate variables
 				if (ib->conn.port_space == RDMA_PS_UDP)
 					ib->conn.ud = event->param.ud;
 
-=======
->>>>>>> 8704683b
 				node->state = STATE_CONNECTED;
 
 				info("Connection established in node %s", node_name(n));
+
 				break;
 
 			case RDMA_CM_EVENT_DISCONNECTED:

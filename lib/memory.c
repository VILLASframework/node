/** Memory allocators.
 *
 * @author Steffen Vogel <stvogel@eonerc.rwth-aachen.de>
 * @copyright 2017, Institute for Automation of Complex Power Systems, EONERC
 *********************************************************************************/

#include <stdlib.h>
#include <sys/mman.h>

/* Required to allocate hugepages on Apple OS X */
#ifdef __MACH__
  #include <mach/vm_statistics.h>
#elif defined(__linux__)
  #include "kernel/kernel.h"
#endif

#include "log.h"
#include "memory.h"
#include "utils.h"

int memory_init(int hugepages)
{
#ifdef __linux__
<<<<<<< HEAD
	info("Initialize memory sub-system");
	
	int nr = kernel_get_nr_hugepages();
	
	if (nr < hugepages) { INDENT
		kernel_set_nr_hugepages(hugepages);
		debug(LOG_MEM | 2, "Reserved %d hugepages (was %d)", hugepages, nr);
	}
=======
	int nr = kernel_get_nr_hugepages();

	debug(DBG_MEM | 2, "System has %d reserved hugepages", nr);

	if (nr < DEFAULT_NR_HUGEPAGES)
		kernel_set_nr_hugepages(DEFAULT_NR_HUGEPAGES);
>>>>>>> bb745ea0
#endif
	return 0;
}

void * memory_alloc(struct memtype *m, size_t len)
{
<<<<<<< HEAD
	void *ptr = m->alloc(len, sizeof(void *));
		
	debug(LOG_MEM | 2, "Allocated %#zx bytes of %s memory: %p", len, m->name, ptr);
=======
	void *ptr = m->alloc(m, len, sizeof(void *));

	debug(DBG_MEM | 2, "Allocated %#zx bytes of %s memory: %p", len, m->name, ptr);
>>>>>>> bb745ea0

	return ptr;
}

void * memory_alloc_aligned(struct memtype *m, size_t len, size_t alignment)
{
<<<<<<< HEAD
	void *ptr = m->alloc(len, alignment);
	
	debug(LOG_MEM | 2, "Allocated %#zx bytes of %#zx-byte-aligned %s memory: %p", len, alignment, m->name, ptr);
	
=======
	void *ptr = m->alloc(m, len, alignment);

	debug(DBG_MEM | 2, "Allocated %#zx bytes of %#zx-byte-aligned %s memory: %p", len, alignment, m->name, ptr);

>>>>>>> bb745ea0
	return ptr;
}

int memory_free(struct memtype *m, void *ptr, size_t len)
{
<<<<<<< HEAD
	debug(LOG_MEM | 2, "Releasing %#zx bytes of %s memory", len, m->name);
	return m->free(ptr, len);
=======
	debug(DBG_MEM | 2, "Releasing %#zx bytes of %s memory", len, m->name);
	return m->free(m, ptr, len);
>>>>>>> bb745ea0
}

static void * memory_heap_alloc(struct memtype *m, size_t len, size_t alignment)
{
	void *ptr;
	int ret;

	if (alignment < sizeof(void *))
		alignment = sizeof(void *);

	ret = posix_memalign(&ptr, alignment, len);

	return ret ? NULL : ptr;
}

int memory_heap_free(struct memtype *m, void *ptr, size_t len)
{
	free(ptr);

	return 0;
}

/** Allocate memory backed by hugepages with malloc() like interface */
static void * memory_hugepage_alloc(struct memtype *m, size_t len, size_t alignment)
{
	int prot = PROT_READ | PROT_WRITE;
	int flags = MAP_PRIVATE | MAP_ANONYMOUS;

#ifdef __MACH__
	flags |= VM_FLAGS_SUPERPAGE_SIZE_2MB;
#elif defined(__linux__)
	flags |= MAP_HUGETLB | MAP_LOCKED;
#endif

	void *ret = mmap(NULL, len, prot, flags, -1, 0);

	if (ret == MAP_FAILED) {
		info("Failed to allocate huge pages: Check https://www.kernel.org/doc/Documentation/vm/hugetlbpage.txt");
		return NULL;
	}

	return ret;
}

static int memory_hugepage_free(struct memtype *m, void *ptr, size_t len)
{
	len = ALIGN(len, HUGEPAGESIZE); /* ugly see: https://lkml.org/lkml/2015/3/27/171 */

	return munmap(ptr, len);
}

void* memory_managed_alloc(struct memtype *m, size_t len, size_t alignment)
{
	/* Simple first-fit allocation */
	struct memblock *first = m->_vd;
	struct memblock *block;

	for (block = first; block != NULL; block = block->next) {
		if (block->flags & MEMBLOCK_USED)
			continue;

		char* cptr = (char *) block + sizeof(struct memblock);
		size_t avail = block->len;
		uintptr_t uptr = (uintptr_t) cptr;

		/* Check alignment first; leave a gap at start of block to assure
		 * alignment if necessary */
		uintptr_t rem = uptr % alignment;
		uintptr_t gap = 0;
		if (rem != 0) {
			gap = alignment - rem;
			if (gap > avail)
				continue; /* Next aligned address isn't in this block anymore */

			cptr += gap;
			avail -= gap;
		}

		if (avail >= len) {
			if (gap > sizeof(struct memblock)) {
				/* The alignment gap is big enough to fit another block.
				 * The original block descriptor is already at the correct
				 * position, so we just change its len and create a new block
				 * descriptor for the actual block we're handling. */
				block->len = gap - sizeof(struct memblock);
				struct memblock *newblock = (struct memblock *) (cptr - sizeof(struct memblock));
				newblock->prev = block;
				newblock->next = block->next;
				block->next = newblock;
				newblock->flags = 0;
				newblock->len = len;
				block = newblock;
			}
			else {
				/* The gap is too small to fit another block descriptor, so we
				 * must account for the gap length in the block length. */
				block->len = len + gap;
			}

			if (avail > len + sizeof(struct memblock)) {
				/* Imperfect fit, so create another block for the remaining part */
				struct memblock *newblock = (struct memblock *) (cptr + len);
				newblock->prev = block;
				newblock->next = block->next;
				block->next = newblock;
				if (newblock->next)
					newblock->next->prev = newblock;
				newblock->flags = 0;
				newblock->len = avail - len - sizeof(struct memblock);
			}
			else {
				/* If this block was larger than the requested length, but only
				 * by less than sizeof(struct memblock), we may have wasted
				 * memory by previous assignments to block->len. */
				block->len = avail;
			}

			block->flags |= MEMBLOCK_USED;

			return (void *) cptr;
		}
	}

	/* No suitable block found */
	return NULL;
}

int memory_managed_free(struct memtype *m, void *ptr, size_t len)
{
	struct memblock *first = m->_vd;
	struct memblock *block;
	char *cptr = ptr;

	for (block = first; block != NULL; block = block->next) {
		if (!(block->flags & MEMBLOCK_USED))
			continue;

		/* Since we may waste some memory at the start of a block to ensure
		 * alignment, ptr may not actually be the start of the block */
		if ((char *) block + sizeof(struct memblock) <= cptr &&
		    cptr < (char *) block + sizeof(struct memblock) + block->len) {
			/* Try to merge it with neighbouring free blocks */
			if (block->prev && !(block->prev->flags & MEMBLOCK_USED) &&
			    block->next && !(block->next->flags & MEMBLOCK_USED)) {
				/* Special case first: both previous and next block are unused */
				block->prev->len += block->len + block->next->len + 2 * sizeof(struct memblock);
				block->prev->next = block->next->next;
				if (block->next->next)
					block->next->next->prev = block->prev;
			}
			else if (block->prev && !(block->prev->flags & MEMBLOCK_USED)) {
				block->prev->len += block->len + sizeof(struct memblock);
				block->prev->next = block->next;
				if (block->next)
					block->next->prev = block->prev;
			}
			else if (block->next && !(block->next->flags & MEMBLOCK_USED)) {
				block->len += block->next->len + sizeof(struct memblock);
				block->next = block->next->next;
				if (block->next)
					block->next->prev = block;
			}
			else {
				/* no neighbouring free block, so just mark it as free */
				block->flags &= ~MEMBLOCK_USED;
			}

			return 0;
		}
	}

	return -1;
}

struct memtype * memtype_managed_init(void *ptr, size_t len)
{
	struct memtype *mt = ptr;
	struct memblock *mb;
	char *cptr = ptr;

	if (len < sizeof(struct memtype) + sizeof(struct memblock)) {
		info("memtype_managed_init: passed region too small");
		return NULL;
	}

	/* Initialize memtype */
	mt->name  = "managed";
	mt->flags = 0;
	mt->alloc = memory_managed_alloc;
	mt->free  = memory_managed_free;
	mt->alignment = 1;

	cptr += ALIGN(sizeof(struct memtype), sizeof(void *));

	/* Initialize first free memblock */
	mb = (struct memblock *) cptr;
	mb->prev = NULL;
	mb->next = NULL;
	mb->flags = 0;

	cptr += ALIGN(sizeof(struct memblock), sizeof(void *));

	mb->len = len - (cptr - (char *) ptr);

	mt->_vd = (void *) mb;

	return mt;
}

/* List of available memory types */
struct memtype memtype_heap = {
	.name = "heap",
	.flags = MEMORY_HEAP,
	.alloc = memory_heap_alloc,
	.free = memory_heap_free,
	.alignment = 1
};

struct memtype memtype_hugepage = {
	.name = "mmap_hugepages",
	.flags = MEMORY_MMAP | MEMORY_HUGEPAGE,
	.alloc = memory_hugepage_alloc,
	.free = memory_hugepage_free,
	.alignment = 21 /* 2 MiB hugepage */
};<|MERGE_RESOLUTION|>--- conflicted
+++ resolved
@@ -21,7 +21,6 @@
 int memory_init(int hugepages)
 {
 #ifdef __linux__
-<<<<<<< HEAD
 	info("Initialize memory sub-system");
 	
 	int nr = kernel_get_nr_hugepages();
@@ -30,58 +29,33 @@
 		kernel_set_nr_hugepages(hugepages);
 		debug(LOG_MEM | 2, "Reserved %d hugepages (was %d)", hugepages, nr);
 	}
-=======
-	int nr = kernel_get_nr_hugepages();
-
-	debug(DBG_MEM | 2, "System has %d reserved hugepages", nr);
-
-	if (nr < DEFAULT_NR_HUGEPAGES)
-		kernel_set_nr_hugepages(DEFAULT_NR_HUGEPAGES);
->>>>>>> bb745ea0
 #endif
 	return 0;
 }
 
 void * memory_alloc(struct memtype *m, size_t len)
 {
-<<<<<<< HEAD
-	void *ptr = m->alloc(len, sizeof(void *));
+	void *ptr = m->alloc(m, len, sizeof(void *));
 		
 	debug(LOG_MEM | 2, "Allocated %#zx bytes of %s memory: %p", len, m->name, ptr);
-=======
-	void *ptr = m->alloc(m, len, sizeof(void *));
-
-	debug(DBG_MEM | 2, "Allocated %#zx bytes of %s memory: %p", len, m->name, ptr);
->>>>>>> bb745ea0
 
 	return ptr;
 }
 
 void * memory_alloc_aligned(struct memtype *m, size_t len, size_t alignment)
 {
-<<<<<<< HEAD
-	void *ptr = m->alloc(len, alignment);
+	void *ptr = m->alloc(m, len, alignment);
 	
 	debug(LOG_MEM | 2, "Allocated %#zx bytes of %#zx-byte-aligned %s memory: %p", len, alignment, m->name, ptr);
-	
-=======
-	void *ptr = m->alloc(m, len, alignment);
-
-	debug(DBG_MEM | 2, "Allocated %#zx bytes of %#zx-byte-aligned %s memory: %p", len, alignment, m->name, ptr);
-
->>>>>>> bb745ea0
+
 	return ptr;
 }
 
 int memory_free(struct memtype *m, void *ptr, size_t len)
 {
-<<<<<<< HEAD
 	debug(LOG_MEM | 2, "Releasing %#zx bytes of %s memory", len, m->name);
-	return m->free(ptr, len);
-=======
-	debug(DBG_MEM | 2, "Releasing %#zx bytes of %s memory", len, m->name);
+
 	return m->free(m, ptr, len);
->>>>>>> bb745ea0
 }
 
 static void * memory_heap_alloc(struct memtype *m, size_t len, size_t alignment)

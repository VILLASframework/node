/** LWS-releated functions.
 *
 * @author Steffen Vogel <stvogel@eonerc.rwth-aachen.de>
 * @copyright 2017, Institute for Automation of Complex Power Systems, EONERC
 * @license GNU General Public License (version 3)
 *
 * VILLASnode
 *
 * This program is free software: you can redistribute it and/or modify
 * it under the terms of the GNU General Public License as published by
 * the Free Software Foundation, either version 3 of the License, or
 * any later version.
 *
 * This program is distributed in the hope that it will be useful,
 * but WITHOUT ANY WARRANTY; without even the implied warranty of
 * MERCHANTABILITY or FITNESS FOR A PARTICULAR PURPOSE.  See the
 * GNU General Public License for more details.
 *
 * You should have received a copy of the GNU General Public License
 * along with this program.  If not, see <http://www.gnu.org/licenses/>.
 *********************************************************************************/

#include <libwebsockets.h>
#include <string.h>

#include "utils.h"
#include "log.h"
#include "web.h"
#include "api/session.h"

#include "nodes/websocket.h"

/* Forward declarations */
lws_callback_function api_ws_protocol_cb;
lws_callback_function api_http_protocol_cb;
lws_callback_function websocket_protocol_cb;

/** List of libwebsockets protocols. */
static struct lws_protocols protocols[] = {
#ifdef WITH_API
	{
		.name = "http-api",
		.callback = api_http_protocol_cb,
		.per_session_data_size = sizeof(struct api_session),
		.rx_buffer_size = 0
	},
	{
		.name = "api",
		.callback = api_ws_protocol_cb,
		.per_session_data_size = sizeof(struct api_session),
		.rx_buffer_size = 0
	},
#endif /* WITH_API */
#ifdef WITH_WEBSOCKET
	{
		.name = "live",
		.callback = websocket_protocol_cb,
		.per_session_data_size = sizeof(struct websocket_connection),
		.rx_buffer_size = 0
	},
#endif /* WITH_WEBSOCKET */
#if 0 /* not supported yet */
	{
		.name = "log",
		.callback = log_ws_protocol_cb,
		.per_session_data_size = 0,
		.rx_buffer_size = 0
	},
	{
		.name = "stats",
		.callback = stats_ws_protocol_cb,
		.per_session_data_size = sizeof(struct api_session),
		.rx_buffer_size = 0
	},
#endif
	{ NULL /* terminator */ }
};

/** List of libwebsockets mounts. */
static struct lws_http_mount mounts[] = {
	{
		.mount_next = &mounts[1],
		.mountpoint = "/",
		.origin = NULL,
		.def = "/index.html",
		.cgienv = NULL,
		.cgi_timeout = 0,
		.cache_max_age = 0,
		.cache_reusable = 0,
		.cache_revalidate = 0,
		.cache_intermediaries = 0,
		.origin_protocol = LWSMPRO_FILE,
		.mountpoint_len = 1
	},
#ifdef WITH_API
	{
		.mount_next = NULL,
		.mountpoint = "/api/v1/",
		.origin = "http-api",
		.def = NULL,
		.cgienv = NULL,
		.cgi_timeout = 0,
		.cache_max_age = 0,
		.cache_reusable = 0,
		.cache_revalidate = 0,
		.cache_intermediaries = 0,
		.origin_protocol = LWSMPRO_CALLBACK,
		.mountpoint_len = 8
	}
#endif
};

/** List of libwebsockets extensions. */
static const struct lws_extension extensions[] = {
	{
		"permessage-deflate",
		lws_extension_callback_pm_deflate,
		"permessage-deflate"
	},
	{
		"deflate-frame",
		lws_extension_callback_pm_deflate,
		"deflate_frame"
	},
	{ NULL /* terminator */ }
};

extern struct log *global_log;

static void logger(int level, const char *msg) {
	int len = strlen(msg);
	if (strchr(msg, '\n'))
		len -= 1;

	/* Decrease severity for some errors. */
	if (strstr(msg, "Unable to open") == msg)
		level = LLL_WARN;

	switch (level) {
		case LLL_ERR:   log_print(global_log, CLR_RED("Web"), "%.*s", len, msg); break;
		case LLL_WARN:	log_print(global_log, CLR_YEL("Web"), "%.*s", len, msg); break;
		case LLL_INFO:	log_print(global_log, CLR_WHT("Web"), "%.*s", len, msg); break;
		default:        log_print(global_log,         "Web",  "%.*s", len, msg); break;
	}
}

static void * worker(void *ctx)
{
	struct web *w = ctx;

	for (;;)
		lws_service(w->context, 100);

	return NULL;
}

int web_init(struct web *w, struct api *a)
{
	lws_set_log_level((1 << LLL_COUNT) - 1, logger);

	w->api = a;

	/* Default values */
	w->port = getuid() > 0 ? 8080 : 80; /**< @todo Use libcap to check if user can bind to ports < 1024 */
	w->htdocs = strdup(WEB_PATH);

	w->state = STATE_INITIALIZED;

	return 0;
}

int web_parse(struct web *w, json_t *cfg)
{
	int ret, enabled = 1;
	const char *ssl_cert = NULL;
	const char *ssl_private_key = NULL;
	const char *htdocs = NULL;
	json_error_t err;

	ret = json_unpack_ex(cfg, &err, 0, "{ s?: s, s?: s, s?: s, s?: i, s?: b }",
		"ssl_cert", &ssl_cert,
		"ssl_private_key", &ssl_private_key,
		"htdocs", &htdocs,
		"port", &w->port,
		"enabled", &enabled
	);
	if (ret)
		jerror(&err, "Failed to http section of configuration file");

	if (ssl_cert)
		w->ssl_cert = strdup(ssl_cert);

	if (ssl_private_key)
		w->ssl_private_key = strdup(ssl_private_key);

	if (htdocs) {
		if (w->htdocs)
			free(w->htdocs);

		w->htdocs = strdup(htdocs);
	}

	if (!enabled)
		w->port = CONTEXT_PORT_NO_LISTEN;

	w->state = STATE_PARSED;

	return 0;
}

int web_start(struct web *w)
{
	int ret;

	/* Start server */
	struct lws_context_creation_info ctx_info = {
		.options = LWS_SERVER_OPTION_EXPLICIT_VHOSTS | LWS_SERVER_OPTION_DO_SSL_GLOBAL_INIT,
		.gid = -1,
		.uid = -1,
		.user = (void *) w
	};

	struct lws_context_creation_info vhost_info = {
		.protocols = protocols,
		.mounts = mounts,
		.extensions = extensions,
		.port = w->port,
		.ssl_cert_filepath = w->ssl_cert,
		.ssl_private_key_filepath = w->ssl_private_key
	};

	info("Starting Web sub-system: webroot=%s", w->htdocs);

	{ INDENT
		/* update web root of mount point */
		mounts[0].origin = w->htdocs;

		w->context = lws_create_context(&ctx_info);
		if (w->context == NULL)
			error("WebSocket: failed to initialize server");

		w->vhost = lws_create_vhost(w->context, &vhost_info);
		if (w->vhost == NULL)
			error("WebSocket: failed to initialize server");
	}

	ret = pthread_create(&w->thread, NULL, worker, w);
	if (ret)
		error("Failed to start Web worker thread");

	w->state = STATE_STARTED;

	return ret;
}

int web_stop(struct web *w)
{
<<<<<<< HEAD
=======
	int ret;

>>>>>>> 4a0cb738
	if (w->state != STATE_STARTED)
		return 0;

	info("Stopping Web sub-system");

	{ INDENT
		lws_cancel_service(w->context);

		/** @todo Wait for all connections to be closed */

		ret = pthread_cancel(w->thread);
		if (ret)
			serror("Failed to cancel Web worker thread");

		ret = pthread_join(w->thread, NULL);
		if (ret)
			serror("Failed to join Web worker thread");
	}
	
	w->state = STATE_STOPPED;

	return 0;
}

int web_destroy(struct web *w)
{
	if (w->state == STATE_DESTROYED)
		return 0;

	if (w->context) { INDENT
		lws_context_destroy(w->context);
	}

	if (w->ssl_cert)
		free(w->ssl_cert);

	if (w->ssl_private_key)
		free(w->ssl_private_key);

	if (w->htdocs)
		free(w->htdocs);

	w->state = STATE_DESTROYED;

	return 0;
}<|MERGE_RESOLUTION|>--- conflicted
+++ resolved
@@ -255,11 +255,8 @@
 
 int web_stop(struct web *w)
 {
-<<<<<<< HEAD
-=======
 	int ret;
 
->>>>>>> 4a0cb738
 	if (w->state != STATE_STARTED)
 		return 0;
 
